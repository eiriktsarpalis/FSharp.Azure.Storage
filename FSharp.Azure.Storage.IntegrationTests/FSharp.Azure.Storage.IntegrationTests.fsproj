﻿<?xml version="1.0" encoding="utf-8"?>
<Project ToolsVersion="12.0" DefaultTargets="Build" xmlns="http://schemas.microsoft.com/developer/msbuild/2003">
  <Import Project="$(MSBuildExtensionsPath)\$(MSBuildToolsVersion)\Microsoft.Common.props" Condition="Exists('$(MSBuildExtensionsPath)\$(MSBuildToolsVersion)\Microsoft.Common.props')" />
  <PropertyGroup>
    <Configuration Condition=" '$(Configuration)' == '' ">Debug</Configuration>
    <Platform Condition=" '$(Platform)' == '' ">AnyCPU</Platform>
    <SchemaVersion>2.0</SchemaVersion>
    <ProjectGuid>327b3691-1385-4daa-a3b4-278b97717f16</ProjectGuid>
    <OutputType>Library</OutputType>
    <RootNamespace>DigitallyCreated.FSharp.Azure.Storage.IntegrationTests</RootNamespace>
    <AssemblyName>FSharp.Azure.Storage.IntegrationTests</AssemblyName>
    <TargetFrameworkVersion>v4.5</TargetFrameworkVersion>
    <TargetFSharpCoreVersion>4.3.1.0</TargetFSharpCoreVersion>
    <Name>DigitallyCreated.FSharp.Azure.Storage.IntegrationTests</Name>
    <SolutionDir Condition="$(SolutionDir) == '' Or $(SolutionDir) == '*Undefined*'">..\</SolutionDir>
  </PropertyGroup>
  <PropertyGroup Condition=" '$(Configuration)|$(Platform)' == 'Debug|AnyCPU' ">
    <DebugSymbols>true</DebugSymbols>
    <DebugType>full</DebugType>
    <Optimize>false</Optimize>
    <Tailcalls>false</Tailcalls>
    <OutputPath>bin\Debug\</OutputPath>
    <DefineConstants>DEBUG;TRACE</DefineConstants>
    <WarningLevel>3</WarningLevel>
    <DocumentationFile>bin\Debug\FSharp.Azure.Storage.IntegrationTests.xml</DocumentationFile>
  </PropertyGroup>
  <PropertyGroup Condition=" '$(Configuration)|$(Platform)' == 'Release|AnyCPU' ">
    <DebugType>pdbonly</DebugType>
    <Optimize>true</Optimize>
    <Tailcalls>true</Tailcalls>
    <OutputPath>bin\Release\</OutputPath>
    <DefineConstants>TRACE</DefineConstants>
    <WarningLevel>3</WarningLevel>
    <DocumentationFile>bin\Release\FSharp.Azure.Storage.IntegrationTests.xml</DocumentationFile>
  </PropertyGroup>
  <PropertyGroup>
    <MinimumVisualStudioVersion Condition="'$(MinimumVisualStudioVersion)' == ''">11</MinimumVisualStudioVersion>
  </PropertyGroup>
  <Choose>
    <When Condition="'$(VisualStudioVersion)' == '11.0'">
      <PropertyGroup Condition="Exists('$(MSBuildExtensionsPath32)\..\Microsoft SDKs\F#\3.0\Framework\v4.0\Microsoft.FSharp.Targets')">
        <FSharpTargetsPath>$(MSBuildExtensionsPath32)\..\Microsoft SDKs\F#\3.0\Framework\v4.0\Microsoft.FSharp.Targets</FSharpTargetsPath>
      </PropertyGroup>
    </When>
    <Otherwise>
      <PropertyGroup Condition="Exists('$(MSBuildExtensionsPath32)\Microsoft\VisualStudio\v$(VisualStudioVersion)\FSharp\Microsoft.FSharp.Targets')">
        <FSharpTargetsPath>$(MSBuildExtensionsPath32)\Microsoft\VisualStudio\v$(VisualStudioVersion)\FSharp\Microsoft.FSharp.Targets</FSharpTargetsPath>
      </PropertyGroup>
    </Otherwise>
  </Choose>
  <Import Project="$(FSharpTargetsPath)" />
  <Choose>
    <When Condition="$(TargetFrameworkIdentifier) == '.NETCore' And $(TargetFrameworkVersion) == 'v4.5.1'">
      <PropertyGroup>
        <__paket__xunit_runner_visualstudio_props>win81\xunit.runner.visualstudio</__paket__xunit_runner_visualstudio_props>
        <__paket__xunit_runner_visualstudio_targets>win81\xunit.runner.visualstudio</__paket__xunit_runner_visualstudio_targets>
      </PropertyGroup>
    </When>
    <When Condition="$(TargetFrameworkIdentifier) == '.NETFramework' And ($(TargetFrameworkVersion) == 'v2.0' Or $(TargetFrameworkVersion) == 'v3.0' Or $(TargetFrameworkVersion) == 'v3.5' Or $(TargetFrameworkVersion) == 'v4.0' Or $(TargetFrameworkVersion) == 'v4.5' Or $(TargetFrameworkVersion) == 'v4.5.1' Or $(TargetFrameworkVersion) == 'v4.5.2' Or $(TargetFrameworkVersion) == 'v4.5.3' Or $(TargetFrameworkVersion) == 'v4.6' Or $(TargetFrameworkVersion) == 'v4.6.1' Or $(TargetFrameworkVersion) == 'v4.6.2')">
      <PropertyGroup>
        <__paket__xunit_runner_visualstudio_props>net20\xunit.runner.visualstudio</__paket__xunit_runner_visualstudio_props>
      </PropertyGroup>
    </When>
    <When Condition="$(TargetFrameworkIdentifier) == 'WindowsPhoneApp'">
      <PropertyGroup>
        <__paket__xunit_runner_visualstudio_props>wpa81\xunit.runner.visualstudio</__paket__xunit_runner_visualstudio_props>
        <__paket__xunit_runner_visualstudio_targets>wpa81\xunit.runner.visualstudio</__paket__xunit_runner_visualstudio_targets>
      </PropertyGroup>
    </When>
    <When Condition="($(TargetFrameworkIdentifier) == 'Xamarin.Mac') Or ($(TargetFrameworkProfile) == 'Profile7') Or ($(TargetFrameworkProfile) == 'Profile31') Or ($(TargetFrameworkProfile) == 'Profile32') Or ($(TargetFrameworkProfile) == 'Profile44') Or ($(TargetFrameworkProfile) == 'Profile49') Or ($(TargetFrameworkProfile) == 'Profile78') Or ($(TargetFrameworkProfile) == 'Profile84') Or ($(TargetFrameworkProfile) == 'Profile111') Or ($(TargetFrameworkProfile) == 'Profile151') Or ($(TargetFrameworkProfile) == 'Profile157') Or ($(TargetFrameworkProfile) == 'Profile259')">
      <PropertyGroup>
        <__paket__xunit_runner_visualstudio_props>portable-net45+win8+wp8+wpa81\xunit.runner.visualstudio</__paket__xunit_runner_visualstudio_props>
      </PropertyGroup>
    </When>
  </Choose>
  <Import Project="..\packages\xunit.runner.visualstudio.2.1.0\build\$(__paket__xunit_runner_visualstudio_props).props" Condition="Exists('..\packages\xunit.runner.visualstudio.2.1.0\build\$(__paket__xunit_runner_visualstudio_props).props')" Label="Paket" />
  <Choose>
    <When Condition="$(TargetFrameworkIdentifier) == '.NETCore' And $(TargetFrameworkVersion) == 'v4.5.1'">
      <PropertyGroup>
        <__paket__xunit_core_props>win81\xunit.core</__paket__xunit_core_props>
      </PropertyGroup>
    </When>
    <When Condition="$(TargetFrameworkIdentifier) == 'WindowsPhoneApp'">
      <PropertyGroup>
        <__paket__xunit_core_props>wpa81\xunit.core</__paket__xunit_core_props>
      </PropertyGroup>
    </When>
    <When Condition="($(TargetFrameworkIdentifier) == 'Xamarin.Mac') Or ($(TargetFrameworkProfile) == 'Profile7') Or ($(TargetFrameworkProfile) == 'Profile31') Or ($(TargetFrameworkProfile) == 'Profile32') Or ($(TargetFrameworkProfile) == 'Profile44') Or ($(TargetFrameworkProfile) == 'Profile49') Or ($(TargetFrameworkProfile) == 'Profile78') Or ($(TargetFrameworkProfile) == 'Profile84') Or ($(TargetFrameworkProfile) == 'Profile111') Or ($(TargetFrameworkProfile) == 'Profile151') Or ($(TargetFrameworkProfile) == 'Profile157') Or ($(TargetFrameworkProfile) == 'Profile259')">
      <PropertyGroup>
        <__paket__xunit_core_props>portable-net45+win8+wp8+wpa81\xunit.core</__paket__xunit_core_props>
      </PropertyGroup>
    </When>
  </Choose>
  <Import Project="..\packages\xunit.core\build\$(__paket__xunit_core_props).props" Condition="Exists('..\packages\xunit.core\build\$(__paket__xunit_core_props).props')" Label="Paket" />
  <!-- To modify your build process, add your task inside one of the targets below and uncomment it. 
       Other similar extension points exist, see Microsoft.Common.targets.
  <Target Name="BeforeBuild">
  </Target>
  <Target Name="AfterBuild">
  </Target>
  -->
  <Import Project="..\.paket\paket.targets" />
  <Choose>
    <When Condition="$(TargetFrameworkIdentifier) == '.NETFramework' And ($(TargetFrameworkVersion) == 'v4.5' Or $(TargetFrameworkVersion) == 'v4.5.1' Or $(TargetFrameworkVersion) == 'v4.5.2' Or $(TargetFrameworkVersion) == 'v4.5.3' Or $(TargetFrameworkVersion) == 'v4.6' Or $(TargetFrameworkVersion) == 'v4.6.1' Or $(TargetFrameworkVersion) == 'v4.6.2')">
      <ItemGroup>
        <Reference Include="FsUnit.Xunit">
          <HintPath>..\packages\FsUnit.xUnit\lib\net45\FsUnit.Xunit.dll</HintPath>
          <Private>True</Private>
          <Paket>True</Paket>
        </Reference>
        <Reference Include="NHamcrest">
          <HintPath>..\packages\FsUnit.xUnit\lib\net45\NHamcrest.dll</HintPath>
          <Private>True</Private>
          <Paket>True</Paket>
        </Reference>
      </ItemGroup>
    </When>
  </Choose>
  <Choose>
    <When Condition="$(TargetFrameworkIdentifier) == '.NETFramework' And ($(TargetFrameworkVersion) == 'v4.0' Or $(TargetFrameworkVersion) == 'v4.5' Or $(TargetFrameworkVersion) == 'v4.5.1' Or $(TargetFrameworkVersion) == 'v4.5.2' Or $(TargetFrameworkVersion) == 'v4.5.3' Or $(TargetFrameworkVersion) == 'v4.6' Or $(TargetFrameworkVersion) == 'v4.6.1' Or $(TargetFrameworkVersion) == 'v4.6.2')">
      <ItemGroup>
        <Reference Include="Microsoft.Data.Edm">
          <HintPath>..\packages\Microsoft.Data.Edm\lib\net40\Microsoft.Data.Edm.dll</HintPath>
          <Private>True</Private>
          <Paket>True</Paket>
        </Reference>
      </ItemGroup>
    </When>
    <When Condition="$(TargetFrameworkIdentifier) == 'Silverlight' And ($(TargetFrameworkVersion) == 'v4.0' Or $(TargetFrameworkVersion) == 'v5.0')">
      <ItemGroup>
        <Reference Include="Microsoft.Data.Edm">
          <HintPath>..\packages\Microsoft.Data.Edm\lib\sl4\Microsoft.Data.Edm.dll</HintPath>
          <Private>True</Private>
          <Paket>True</Paket>
        </Reference>
      </ItemGroup>
    </When>
    <When Condition="($(TargetFrameworkIdentifier) == 'WindowsPhoneApp') Or ($(TargetFrameworkIdentifier) == '.NETCore') Or ($(TargetFrameworkIdentifier) == 'WindowsPhone' And ($(TargetFrameworkVersion) == 'v8.0' Or $(TargetFrameworkVersion) == 'v8.1')) Or ($(TargetFrameworkIdentifier) == 'MonoAndroid') Or ($(TargetFrameworkIdentifier) == 'MonoTouch') Or ($(TargetFrameworkIdentifier) == 'Xamarin.iOS') Or ($(TargetFrameworkIdentifier) == 'Xamarin.Mac') Or ($(TargetFrameworkProfile) == 'Profile7') Or ($(TargetFrameworkProfile) == 'Profile31') Or ($(TargetFrameworkProfile) == 'Profile32') Or ($(TargetFrameworkProfile) == 'Profile44') Or ($(TargetFrameworkProfile) == 'Profile49') Or ($(TargetFrameworkProfile) == 'Profile78') Or ($(TargetFrameworkProfile) == 'Profile84') Or ($(TargetFrameworkProfile) == 'Profile111') Or ($(TargetFrameworkProfile) == 'Profile151') Or ($(TargetFrameworkProfile) == 'Profile157') Or ($(TargetFrameworkProfile) == 'Profile259')">
      <ItemGroup>
        <Reference Include="Microsoft.Data.Edm">
          <HintPath>..\packages\Microsoft.Data.Edm\lib\portable-net45+wp8+win8+wpa\Microsoft.Data.Edm.dll</HintPath>
          <Private>True</Private>
          <Paket>True</Paket>
        </Reference>
      </ItemGroup>
    </When>
    <When Condition="($(TargetFrameworkProfile) == 'Profile5') Or ($(TargetFrameworkProfile) == 'Profile6') Or ($(TargetFrameworkProfile) == 'Profile14') Or ($(TargetFrameworkProfile) == 'Profile19') Or ($(TargetFrameworkProfile) == 'Profile24') Or ($(TargetFrameworkProfile) == 'Profile37') Or ($(TargetFrameworkProfile) == 'Profile42') Or ($(TargetFrameworkProfile) == 'Profile47') Or ($(TargetFrameworkProfile) == 'Profile92') Or ($(TargetFrameworkProfile) == 'Profile102') Or ($(TargetFrameworkProfile) == 'Profile136') Or ($(TargetFrameworkProfile) == 'Profile147') Or ($(TargetFrameworkProfile) == 'Profile158') Or ($(TargetFrameworkProfile) == 'Profile225') Or ($(TargetFrameworkProfile) == 'Profile240') Or ($(TargetFrameworkProfile) == 'Profile255') Or ($(TargetFrameworkProfile) == 'Profile328') Or ($(TargetFrameworkProfile) == 'Profile336') Or ($(TargetFrameworkProfile) == 'Profile344')">
      <ItemGroup>
        <Reference Include="Microsoft.Data.Edm">
          <HintPath>..\packages\Microsoft.Data.Edm\lib\portable-net40+sl5+wp8+win8+wpa\Microsoft.Data.Edm.dll</HintPath>
          <Private>True</Private>
          <Paket>True</Paket>
        </Reference>
      </ItemGroup>
    </When>
  </Choose>
  <Choose>
    <When Condition="$(TargetFrameworkIdentifier) == '.NETFramework' And ($(TargetFrameworkVersion) == 'v4.0' Or $(TargetFrameworkVersion) == 'v4.5' Or $(TargetFrameworkVersion) == 'v4.5.1' Or $(TargetFrameworkVersion) == 'v4.5.2' Or $(TargetFrameworkVersion) == 'v4.5.3' Or $(TargetFrameworkVersion) == 'v4.6' Or $(TargetFrameworkVersion) == 'v4.6.1' Or $(TargetFrameworkVersion) == 'v4.6.2')">
      <ItemGroup>
        <Reference Include="Microsoft.Data.OData">
          <HintPath>..\packages\Microsoft.Data.OData\lib\net40\Microsoft.Data.OData.dll</HintPath>
          <Private>True</Private>
          <Paket>True</Paket>
        </Reference>
      </ItemGroup>
    </When>
    <When Condition="$(TargetFrameworkIdentifier) == 'Silverlight' And ($(TargetFrameworkVersion) == 'v4.0' Or $(TargetFrameworkVersion) == 'v5.0')">
      <ItemGroup>
        <Reference Include="Microsoft.Data.OData">
          <HintPath>..\packages\Microsoft.Data.OData\lib\sl4\Microsoft.Data.OData.dll</HintPath>
          <Private>True</Private>
          <Paket>True</Paket>
        </Reference>
      </ItemGroup>
    </When>
    <When Condition="($(TargetFrameworkIdentifier) == 'WindowsPhoneApp') Or ($(TargetFrameworkIdentifier) == '.NETCore') Or ($(TargetFrameworkIdentifier) == 'WindowsPhone' And ($(TargetFrameworkVersion) == 'v8.0' Or $(TargetFrameworkVersion) == 'v8.1')) Or ($(TargetFrameworkIdentifier) == 'MonoAndroid') Or ($(TargetFrameworkIdentifier) == 'MonoTouch') Or ($(TargetFrameworkIdentifier) == 'Xamarin.iOS') Or ($(TargetFrameworkIdentifier) == 'Xamarin.Mac') Or ($(TargetFrameworkProfile) == 'Profile7') Or ($(TargetFrameworkProfile) == 'Profile31') Or ($(TargetFrameworkProfile) == 'Profile32') Or ($(TargetFrameworkProfile) == 'Profile44') Or ($(TargetFrameworkProfile) == 'Profile49') Or ($(TargetFrameworkProfile) == 'Profile78') Or ($(TargetFrameworkProfile) == 'Profile84') Or ($(TargetFrameworkProfile) == 'Profile111') Or ($(TargetFrameworkProfile) == 'Profile151') Or ($(TargetFrameworkProfile) == 'Profile157') Or ($(TargetFrameworkProfile) == 'Profile259')">
      <ItemGroup>
        <Reference Include="Microsoft.Data.OData">
          <HintPath>..\packages\Microsoft.Data.OData\lib\portable-net45+wp8+win8+wpa\Microsoft.Data.OData.dll</HintPath>
          <Private>True</Private>
          <Paket>True</Paket>
        </Reference>
      </ItemGroup>
    </When>
    <When Condition="($(TargetFrameworkProfile) == 'Profile5') Or ($(TargetFrameworkProfile) == 'Profile6') Or ($(TargetFrameworkProfile) == 'Profile14') Or ($(TargetFrameworkProfile) == 'Profile19') Or ($(TargetFrameworkProfile) == 'Profile24') Or ($(TargetFrameworkProfile) == 'Profile37') Or ($(TargetFrameworkProfile) == 'Profile42') Or ($(TargetFrameworkProfile) == 'Profile47') Or ($(TargetFrameworkProfile) == 'Profile92') Or ($(TargetFrameworkProfile) == 'Profile102') Or ($(TargetFrameworkProfile) == 'Profile136') Or ($(TargetFrameworkProfile) == 'Profile147') Or ($(TargetFrameworkProfile) == 'Profile158') Or ($(TargetFrameworkProfile) == 'Profile225') Or ($(TargetFrameworkProfile) == 'Profile240') Or ($(TargetFrameworkProfile) == 'Profile255') Or ($(TargetFrameworkProfile) == 'Profile328') Or ($(TargetFrameworkProfile) == 'Profile336') Or ($(TargetFrameworkProfile) == 'Profile344')">
      <ItemGroup>
        <Reference Include="Microsoft.Data.OData">
          <HintPath>..\packages\Microsoft.Data.OData\lib\portable-net40+sl5+wp8+win8+wpa\Microsoft.Data.OData.dll</HintPath>
          <Private>True</Private>
          <Paket>True</Paket>
        </Reference>
      </ItemGroup>
    </When>
  </Choose>
  <Choose>
    <When Condition="$(TargetFrameworkIdentifier) == '.NETFramework' And ($(TargetFrameworkVersion) == 'v4.0' Or $(TargetFrameworkVersion) == 'v4.5' Or $(TargetFrameworkVersion) == 'v4.5.1' Or $(TargetFrameworkVersion) == 'v4.5.2' Or $(TargetFrameworkVersion) == 'v4.5.3' Or $(TargetFrameworkVersion) == 'v4.6' Or $(TargetFrameworkVersion) == 'v4.6.1' Or $(TargetFrameworkVersion) == 'v4.6.2')">
      <ItemGroup>
        <Reference Include="Microsoft.Data.Services.Client">
          <HintPath>..\packages\Microsoft.Data.Services.Client\lib\net40\Microsoft.Data.Services.Client.dll</HintPath>
          <Private>True</Private>
          <Paket>True</Paket>
        </Reference>
      </ItemGroup>
    </When>
    <When Condition="$(TargetFrameworkIdentifier) == 'Silverlight' And ($(TargetFrameworkVersion) == 'v4.0' Or $(TargetFrameworkVersion) == 'v5.0')">
      <ItemGroup>
        <Reference Include="Microsoft.Data.Services.Client">
          <HintPath>..\packages\Microsoft.Data.Services.Client\lib\sl4\Microsoft.Data.Services.Client.dll</HintPath>
          <Private>True</Private>
          <Paket>True</Paket>
        </Reference>
        <Reference Include="System.Windows">
          <Paket>True</Paket>
        </Reference>
      </ItemGroup>
    </When>
    <When Condition="($(TargetFrameworkIdentifier) == 'WindowsPhoneApp') Or ($(TargetFrameworkIdentifier) == '.NETCore') Or ($(TargetFrameworkIdentifier) == 'WindowsPhone' And ($(TargetFrameworkVersion) == 'v8.0' Or $(TargetFrameworkVersion) == 'v8.1')) Or ($(TargetFrameworkIdentifier) == 'MonoAndroid') Or ($(TargetFrameworkIdentifier) == 'MonoTouch') Or ($(TargetFrameworkIdentifier) == 'Xamarin.iOS') Or ($(TargetFrameworkIdentifier) == 'Xamarin.Mac') Or ($(TargetFrameworkProfile) == 'Profile7') Or ($(TargetFrameworkProfile) == 'Profile31') Or ($(TargetFrameworkProfile) == 'Profile32') Or ($(TargetFrameworkProfile) == 'Profile44') Or ($(TargetFrameworkProfile) == 'Profile49') Or ($(TargetFrameworkProfile) == 'Profile78') Or ($(TargetFrameworkProfile) == 'Profile84') Or ($(TargetFrameworkProfile) == 'Profile111') Or ($(TargetFrameworkProfile) == 'Profile151') Or ($(TargetFrameworkProfile) == 'Profile157') Or ($(TargetFrameworkProfile) == 'Profile259')">
      <ItemGroup>
        <Reference Include="Microsoft.Data.Services.Client">
          <HintPath>..\packages\Microsoft.Data.Services.Client\lib\portable-net45+wp8+win8+wpa\Microsoft.Data.Services.Client.dll</HintPath>
          <Private>True</Private>
          <Paket>True</Paket>
        </Reference>
      </ItemGroup>
    </When>
  </Choose>
  <Choose>
    <When Condition="$(TargetFrameworkIdentifier) == '.NETFramework' And ($(TargetFrameworkVersion) == 'v4.0' Or $(TargetFrameworkVersion) == 'v4.5' Or $(TargetFrameworkVersion) == 'v4.5.1' Or $(TargetFrameworkVersion) == 'v4.5.2' Or $(TargetFrameworkVersion) == 'v4.5.3' Or $(TargetFrameworkVersion) == 'v4.6' Or $(TargetFrameworkVersion) == 'v4.6.1' Or $(TargetFrameworkVersion) == 'v4.6.2')">
      <ItemGroup>
        <Reference Include="Microsoft.WindowsAzure.Configuration">
          <HintPath>..\packages\Microsoft.WindowsAzure.ConfigurationManager\lib\net40\Microsoft.WindowsAzure.Configuration.dll</HintPath>
          <Private>True</Private>
          <Paket>True</Paket>
        </Reference>
      </ItemGroup>
    </When>
  </Choose>
  <Choose>
    <When Condition="$(TargetFrameworkIdentifier) == '.NETFramework' And $(TargetFrameworkVersion) == 'v3.5'">
      <ItemGroup>
        <Reference Include="Newtonsoft.Json">
          <HintPath>..\packages\Newtonsoft.Json\lib\net35\Newtonsoft.Json.dll</HintPath>
          <Private>True</Private>
          <Paket>True</Paket>
        </Reference>
      </ItemGroup>
    </When>
    <When Condition="$(TargetFrameworkIdentifier) == '.NETFramework' And ($(TargetFrameworkVersion) == 'v2.0' Or $(TargetFrameworkVersion) == 'v3.0')">
      <ItemGroup>
        <Reference Include="Newtonsoft.Json">
          <HintPath>..\packages\Newtonsoft.Json\lib\net20\Newtonsoft.Json.dll</HintPath>
          <Private>True</Private>
          <Paket>True</Paket>
        </Reference>
      </ItemGroup>
    </When>
    <When Condition="$(TargetFrameworkIdentifier) == '.NETFramework' And ($(TargetFrameworkVersion) == 'v4.0')">
      <ItemGroup>
        <Reference Include="Newtonsoft.Json">
          <HintPath>..\packages\Newtonsoft.Json\lib\net40\Newtonsoft.Json.dll</HintPath>
          <Private>True</Private>
          <Paket>True</Paket>
        </Reference>
      </ItemGroup>
    </When>
    <When Condition="$(TargetFrameworkIdentifier) == '.NETFramework' And ($(TargetFrameworkVersion) == 'v4.5' Or $(TargetFrameworkVersion) == 'v4.5.1' Or $(TargetFrameworkVersion) == 'v4.5.2' Or $(TargetFrameworkVersion) == 'v4.5.3' Or $(TargetFrameworkVersion) == 'v4.6' Or $(TargetFrameworkVersion) == 'v4.6.1' Or $(TargetFrameworkVersion) == 'v4.6.2')">
      <ItemGroup>
        <Reference Include="Newtonsoft.Json">
          <HintPath>..\packages\Newtonsoft.Json\lib\net45\Newtonsoft.Json.dll</HintPath>
          <Private>True</Private>
          <Paket>True</Paket>
        </Reference>
      </ItemGroup>
    </When>
    <When Condition="($(TargetFrameworkIdentifier) == 'MonoAndroid') Or ($(TargetFrameworkIdentifier) == 'MonoTouch') Or ($(TargetFrameworkIdentifier) == 'Xamarin.iOS') Or ($(TargetFrameworkIdentifier) == 'Xamarin.Mac') Or ($(TargetFrameworkProfile) == 'Profile7') Or ($(TargetFrameworkProfile) == 'Profile44') Or ($(TargetFrameworkProfile) == 'Profile49') Or ($(TargetFrameworkProfile) == 'Profile78') Or ($(TargetFrameworkProfile) == 'Profile111') Or ($(TargetFrameworkProfile) == 'Profile151') Or ($(TargetFrameworkProfile) == 'Profile259')">
      <ItemGroup>
        <Reference Include="Newtonsoft.Json">
          <HintPath>..\packages\Newtonsoft.Json\lib\portable-net45+wp80+win8+wpa81+dnxcore50\Newtonsoft.Json.dll</HintPath>
          <Private>True</Private>
          <Paket>True</Paket>
        </Reference>
      </ItemGroup>
    </When>
    <When Condition="($(TargetFrameworkIdentifier) == 'WindowsPhoneApp') Or ($(TargetFrameworkIdentifier) == '.NETCore') Or ($(TargetFrameworkIdentifier) == 'Silverlight' And $(TargetFrameworkVersion) == 'v5.0') Or ($(TargetFrameworkIdentifier) == 'WindowsPhone' And ($(TargetFrameworkVersion) == 'v8.0' Or $(TargetFrameworkVersion) == 'v8.1')) Or ($(TargetFrameworkProfile) == 'Profile5') Or ($(TargetFrameworkProfile) == 'Profile6') Or ($(TargetFrameworkProfile) == 'Profile14') Or ($(TargetFrameworkProfile) == 'Profile19') Or ($(TargetFrameworkProfile) == 'Profile24') Or ($(TargetFrameworkProfile) == 'Profile31') Or ($(TargetFrameworkProfile) == 'Profile32') Or ($(TargetFrameworkProfile) == 'Profile37') Or ($(TargetFrameworkProfile) == 'Profile42') Or ($(TargetFrameworkProfile) == 'Profile47') Or ($(TargetFrameworkProfile) == 'Profile84') Or ($(TargetFrameworkProfile) == 'Profile92') Or ($(TargetFrameworkProfile) == 'Profile102') Or ($(TargetFrameworkProfile) == 'Profile136') Or ($(TargetFrameworkProfile) == 'Profile147') Or ($(TargetFrameworkProfile) == 'Profile157') Or ($(TargetFrameworkProfile) == 'Profile158') Or ($(TargetFrameworkProfile) == 'Profile225') Or ($(TargetFrameworkProfile) == 'Profile240') Or ($(TargetFrameworkProfile) == 'Profile255') Or ($(TargetFrameworkProfile) == 'Profile328') Or ($(TargetFrameworkProfile) == 'Profile336') Or ($(TargetFrameworkProfile) == 'Profile344')">
      <ItemGroup>
        <Reference Include="Newtonsoft.Json">
          <HintPath>..\packages\Newtonsoft.Json\lib\portable-net40+sl5+wp80+win8+wpa81\Newtonsoft.Json.dll</HintPath>
          <Private>True</Private>
          <Paket>True</Paket>
        </Reference>
      </ItemGroup>
    </When>
  </Choose>
  <Choose>
    <When Condition="$(TargetFrameworkIdentifier) == '.NETFramework' And ($(TargetFrameworkVersion) == 'v4.0' Or $(TargetFrameworkVersion) == 'v4.5' Or $(TargetFrameworkVersion) == 'v4.5.1' Or $(TargetFrameworkVersion) == 'v4.5.2' Or $(TargetFrameworkVersion) == 'v4.5.3' Or $(TargetFrameworkVersion) == 'v4.6' Or $(TargetFrameworkVersion) == 'v4.6.1' Or $(TargetFrameworkVersion) == 'v4.6.2')">
      <ItemGroup>
        <Reference Include="System.Spatial">
          <HintPath>..\packages\System.Spatial\lib\net40\System.Spatial.dll</HintPath>
          <Private>True</Private>
          <Paket>True</Paket>
        </Reference>
      </ItemGroup>
    </When>
    <When Condition="$(TargetFrameworkIdentifier) == 'Silverlight' And ($(TargetFrameworkVersion) == 'v4.0' Or $(TargetFrameworkVersion) == 'v5.0')">
      <ItemGroup>
        <Reference Include="System.Spatial">
          <HintPath>..\packages\System.Spatial\lib\sl4\System.Spatial.dll</HintPath>
          <Private>True</Private>
          <Paket>True</Paket>
        </Reference>
      </ItemGroup>
    </When>
    <When Condition="($(TargetFrameworkIdentifier) == 'WindowsPhoneApp') Or ($(TargetFrameworkIdentifier) == '.NETCore') Or ($(TargetFrameworkIdentifier) == 'WindowsPhone' And ($(TargetFrameworkVersion) == 'v8.0' Or $(TargetFrameworkVersion) == 'v8.1')) Or ($(TargetFrameworkIdentifier) == 'MonoAndroid') Or ($(TargetFrameworkIdentifier) == 'MonoTouch') Or ($(TargetFrameworkIdentifier) == 'Xamarin.iOS') Or ($(TargetFrameworkIdentifier) == 'Xamarin.Mac') Or ($(TargetFrameworkProfile) == 'Profile7') Or ($(TargetFrameworkProfile) == 'Profile31') Or ($(TargetFrameworkProfile) == 'Profile32') Or ($(TargetFrameworkProfile) == 'Profile44') Or ($(TargetFrameworkProfile) == 'Profile49') Or ($(TargetFrameworkProfile) == 'Profile78') Or ($(TargetFrameworkProfile) == 'Profile84') Or ($(TargetFrameworkProfile) == 'Profile111') Or ($(TargetFrameworkProfile) == 'Profile151') Or ($(TargetFrameworkProfile) == 'Profile157') Or ($(TargetFrameworkProfile) == 'Profile259')">
      <ItemGroup>
        <Reference Include="System.Spatial">
          <HintPath>..\packages\System.Spatial\lib\portable-net45+wp8+win8+wpa\System.Spatial.dll</HintPath>
          <Private>True</Private>
          <Paket>True</Paket>
        </Reference>
      </ItemGroup>
    </When>
    <When Condition="($(TargetFrameworkProfile) == 'Profile5') Or ($(TargetFrameworkProfile) == 'Profile6') Or ($(TargetFrameworkProfile) == 'Profile14') Or ($(TargetFrameworkProfile) == 'Profile19') Or ($(TargetFrameworkProfile) == 'Profile24') Or ($(TargetFrameworkProfile) == 'Profile37') Or ($(TargetFrameworkProfile) == 'Profile42') Or ($(TargetFrameworkProfile) == 'Profile47') Or ($(TargetFrameworkProfile) == 'Profile92') Or ($(TargetFrameworkProfile) == 'Profile102') Or ($(TargetFrameworkProfile) == 'Profile136') Or ($(TargetFrameworkProfile) == 'Profile147') Or ($(TargetFrameworkProfile) == 'Profile158') Or ($(TargetFrameworkProfile) == 'Profile225') Or ($(TargetFrameworkProfile) == 'Profile240') Or ($(TargetFrameworkProfile) == 'Profile255') Or ($(TargetFrameworkProfile) == 'Profile328') Or ($(TargetFrameworkProfile) == 'Profile336') Or ($(TargetFrameworkProfile) == 'Profile344')">
      <ItemGroup>
        <Reference Include="System.Spatial">
          <HintPath>..\packages\System.Spatial\lib\portable-net40+sl5+wp8+win8+wpa\System.Spatial.dll</HintPath>
          <Private>True</Private>
          <Paket>True</Paket>
        </Reference>
      </ItemGroup>
    </When>
  </Choose>
  <Choose>
    <When Condition="$(TargetFrameworkIdentifier) == '.NETFramework' And ($(TargetFrameworkVersion) == 'v4.0' Or $(TargetFrameworkVersion) == 'v4.5' Or $(TargetFrameworkVersion) == 'v4.5.1' Or $(TargetFrameworkVersion) == 'v4.5.2' Or $(TargetFrameworkVersion) == 'v4.5.3' Or $(TargetFrameworkVersion) == 'v4.6' Or $(TargetFrameworkVersion) == 'v4.6.1' Or $(TargetFrameworkVersion) == 'v4.6.2')">
      <ItemGroup>
        <Reference Include="Microsoft.WindowsAzure.Storage">
          <HintPath>..\packages\WindowsAzure.Storage\lib\net40\Microsoft.WindowsAzure.Storage.dll</HintPath>
          <Private>True</Private>
          <Paket>True</Paket>
        </Reference>
      </ItemGroup>
    </When>
  </Choose>
  <Choose>
    <When Condition="$(TargetFrameworkIdentifier) == '.NETFramework' And ($(TargetFrameworkVersion) == 'v4.5' Or $(TargetFrameworkVersion) == 'v4.5.1' Or $(TargetFrameworkVersion) == 'v4.5.2' Or $(TargetFrameworkVersion) == 'v4.5.3' Or $(TargetFrameworkVersion) == 'v4.6' Or $(TargetFrameworkVersion) == 'v4.6.1' Or $(TargetFrameworkVersion) == 'v4.6.2')">
      <ItemGroup>
        <Reference Include="xunit.abstractions">
          <HintPath>..\packages\xunit.abstractions\lib\net35\xunit.abstractions.dll</HintPath>
          <Private>True</Private>
          <Paket>True</Paket>
        </Reference>
      </ItemGroup>
    </When>
    <When Condition="($(TargetFrameworkIdentifier) == 'WindowsPhoneApp') Or ($(TargetFrameworkIdentifier) == '.NETCore' And $(TargetFrameworkVersion) == 'v4.5') Or ($(TargetFrameworkIdentifier) == 'WindowsPhone' And $(TargetFrameworkVersion) == 'v8.0') Or ($(TargetFrameworkIdentifier) == 'MonoAndroid') Or ($(TargetFrameworkIdentifier) == 'MonoTouch') Or ($(TargetFrameworkIdentifier) == 'Xamarin.iOS') Or ($(TargetFrameworkProfile) == 'Profile7') Or ($(TargetFrameworkProfile) == 'Profile31') Or ($(TargetFrameworkProfile) == 'Profile32') Or ($(TargetFrameworkProfile) == 'Profile44') Or ($(TargetFrameworkProfile) == 'Profile49') Or ($(TargetFrameworkProfile) == 'Profile78') Or ($(TargetFrameworkProfile) == 'Profile84') Or ($(TargetFrameworkProfile) == 'Profile111') Or ($(TargetFrameworkProfile) == 'Profile151') Or ($(TargetFrameworkProfile) == 'Profile157') Or ($(TargetFrameworkProfile) == 'Profile259')">
      <ItemGroup>
        <Reference Include="xunit.abstractions">
          <HintPath>..\packages\xunit.abstractions\lib\portable-net45+win+wpa81+wp80+monotouch+monoandroid+Xamarin.iOS\xunit.abstractions.dll</HintPath>
          <Private>True</Private>
          <Paket>True</Paket>
        </Reference>
      </ItemGroup>
    </When>
  </Choose>
  <Choose>
    <When Condition="($(TargetFrameworkIdentifier) == 'WindowsPhoneApp') Or ($(TargetFrameworkIdentifier) == '.NETCore') Or ($(TargetFrameworkIdentifier) == '.NETFramework' And ($(TargetFrameworkVersion) == 'v4.5' Or $(TargetFrameworkVersion) == 'v4.5.1' Or $(TargetFrameworkVersion) == 'v4.5.2' Or $(TargetFrameworkVersion) == 'v4.5.3' Or $(TargetFrameworkVersion) == 'v4.6' Or $(TargetFrameworkVersion) == 'v4.6.1' Or $(TargetFrameworkVersion) == 'v4.6.2')) Or ($(TargetFrameworkIdentifier) == 'WindowsPhone' And ($(TargetFrameworkVersion) == 'v8.0' Or $(TargetFrameworkVersion) == 'v8.1')) Or ($(TargetFrameworkIdentifier) == 'MonoAndroid') Or ($(TargetFrameworkIdentifier) == 'MonoTouch') Or ($(TargetFrameworkIdentifier) == 'Xamarin.iOS') Or ($(TargetFrameworkIdentifier) == 'Xamarin.Mac') Or ($(TargetFrameworkProfile) == 'Profile7') Or ($(TargetFrameworkProfile) == 'Profile31') Or ($(TargetFrameworkProfile) == 'Profile32') Or ($(TargetFrameworkProfile) == 'Profile44') Or ($(TargetFrameworkProfile) == 'Profile49') Or ($(TargetFrameworkProfile) == 'Profile78') Or ($(TargetFrameworkProfile) == 'Profile84') Or ($(TargetFrameworkProfile) == 'Profile111') Or ($(TargetFrameworkProfile) == 'Profile151') Or ($(TargetFrameworkProfile) == 'Profile157') Or ($(TargetFrameworkProfile) == 'Profile259')">
      <ItemGroup>
        <Reference Include="xunit.assert">
          <HintPath>..\packages\xunit.assert\lib\portable-net45+win8+wp8+wpa81\xunit.assert.dll</HintPath>
          <Private>True</Private>
          <Paket>True</Paket>
        </Reference>
      </ItemGroup>
    </When>
  </Choose>
  <Choose>
    <When Condition="($(TargetFrameworkIdentifier) == 'WindowsPhoneApp') Or ($(TargetFrameworkIdentifier) == '.NETFramework' And ($(TargetFrameworkVersion) == 'v4.5' Or $(TargetFrameworkVersion) == 'v4.5.1' Or $(TargetFrameworkVersion) == 'v4.5.2' Or $(TargetFrameworkVersion) == 'v4.5.3' Or $(TargetFrameworkVersion) == 'v4.6' Or $(TargetFrameworkVersion) == 'v4.6.1' Or $(TargetFrameworkVersion) == 'v4.6.2')) Or ($(TargetFrameworkIdentifier) == '.NETCore' And $(TargetFrameworkVersion) == 'v4.5') Or ($(TargetFrameworkIdentifier) == 'WindowsPhone' And $(TargetFrameworkVersion) == 'v8.0') Or ($(TargetFrameworkIdentifier) == 'MonoAndroid') Or ($(TargetFrameworkIdentifier) == 'MonoTouch') Or ($(TargetFrameworkIdentifier) == 'Xamarin.iOS') Or ($(TargetFrameworkProfile) == 'Profile7') Or ($(TargetFrameworkProfile) == 'Profile31') Or ($(TargetFrameworkProfile) == 'Profile32') Or ($(TargetFrameworkProfile) == 'Profile44') Or ($(TargetFrameworkProfile) == 'Profile49') Or ($(TargetFrameworkProfile) == 'Profile78') Or ($(TargetFrameworkProfile) == 'Profile84') Or ($(TargetFrameworkProfile) == 'Profile111') Or ($(TargetFrameworkProfile) == 'Profile151') Or ($(TargetFrameworkProfile) == 'Profile157') Or ($(TargetFrameworkProfile) == 'Profile259')">
      <ItemGroup>
        <Reference Include="xunit.core">
          <HintPath>..\packages\xunit.extensibility.core\lib\portable-net45+win8+wp8+wpa81\xunit.core.dll</HintPath>
          <Private>True</Private>
          <Paket>True</Paket>
        </Reference>
      </ItemGroup>
    </When>
  </Choose>
  <Choose>
    <When Condition="$(TargetFrameworkIdentifier) == '.NETCore' And $(TargetFrameworkVersion) == 'v4.5'">
      <ItemGroup>
        <Reference Include="xunit.execution.dotnet">
          <HintPath>..\packages\xunit.extensibility.execution\lib\win8\xunit.execution.dotnet.dll</HintPath>
          <Private>True</Private>
          <Paket>True</Paket>
        </Reference>
      </ItemGroup>
    </When>
    <When Condition="$(TargetFrameworkIdentifier) == '.NETFramework' And ($(TargetFrameworkVersion) == 'v4.5' Or $(TargetFrameworkVersion) == 'v4.5.1' Or $(TargetFrameworkVersion) == 'v4.5.2' Or $(TargetFrameworkVersion) == 'v4.5.3' Or $(TargetFrameworkVersion) == 'v4.6' Or $(TargetFrameworkVersion) == 'v4.6.1' Or $(TargetFrameworkVersion) == 'v4.6.2')">
      <ItemGroup>
        <Reference Include="xunit.execution.desktop">
          <HintPath>..\packages\xunit.extensibility.execution\lib\net45\xunit.execution.desktop.dll</HintPath>
          <Private>True</Private>
          <Paket>True</Paket>
        </Reference>
      </ItemGroup>
    </When>
    <When Condition="$(TargetFrameworkIdentifier) == 'MonoAndroid'">
      <ItemGroup>
        <Reference Include="xunit.execution.dotnet">
          <HintPath>..\packages\xunit.extensibility.execution\lib\monoandroid\xunit.execution.dotnet.dll</HintPath>
          <Private>True</Private>
          <Paket>True</Paket>
        </Reference>
      </ItemGroup>
    </When>
    <When Condition="$(TargetFrameworkIdentifier) == 'MonoTouch'">
      <ItemGroup>
        <Reference Include="xunit.execution.dotnet">
          <HintPath>..\packages\xunit.extensibility.execution\lib\monotouch\xunit.execution.dotnet.dll</HintPath>
          <Private>True</Private>
          <Paket>True</Paket>
        </Reference>
      </ItemGroup>
    </When>
    <When Condition="$(TargetFrameworkIdentifier) == 'WindowsPhone' And $(TargetFrameworkVersion) == 'v8.0'">
      <ItemGroup>
        <Reference Include="xunit.execution.dotnet">
          <HintPath>..\packages\xunit.extensibility.execution\lib\wp8\xunit.execution.dotnet.dll</HintPath>
          <Private>True</Private>
          <Paket>True</Paket>
        </Reference>
      </ItemGroup>
    </When>
    <When Condition="$(TargetFrameworkIdentifier) == 'WindowsPhoneApp'">
      <ItemGroup>
        <Reference Include="xunit.execution.dotnet">
          <HintPath>..\packages\xunit.extensibility.execution\lib\wpa81\xunit.execution.dotnet.dll</HintPath>
          <Private>True</Private>
          <Paket>True</Paket>
        </Reference>
      </ItemGroup>
    </When>
    <When Condition="$(TargetFrameworkIdentifier) == 'Xamarin.iOS'">
      <ItemGroup>
        <Reference Include="xunit.execution.dotnet">
          <HintPath>..\packages\xunit.extensibility.execution\lib\xamarinios\xunit.execution.dotnet.dll</HintPath>
          <Private>True</Private>
          <Paket>True</Paket>
        </Reference>
      </ItemGroup>
    </When>
    <When Condition="($(TargetFrameworkProfile) == 'Profile7') Or ($(TargetFrameworkProfile) == 'Profile31') Or ($(TargetFrameworkProfile) == 'Profile32') Or ($(TargetFrameworkProfile) == 'Profile44') Or ($(TargetFrameworkProfile) == 'Profile49') Or ($(TargetFrameworkProfile) == 'Profile78') Or ($(TargetFrameworkProfile) == 'Profile84') Or ($(TargetFrameworkProfile) == 'Profile111') Or ($(TargetFrameworkProfile) == 'Profile151') Or ($(TargetFrameworkProfile) == 'Profile157') Or ($(TargetFrameworkProfile) == 'Profile259')">
      <ItemGroup>
        <Reference Include="xunit.execution.dotnet">
          <HintPath>..\packages\xunit.extensibility.execution\lib\portable-net45+win8+wp8+wpa81\xunit.execution.dotnet.dll</HintPath>
          <Private>True</Private>
          <Paket>True</Paket>
        </Reference>
      </ItemGroup>
    </When>
  </Choose>
<<<<<<< HEAD
  <ItemGroup>
    <Reference Include="xunit.extensions">
      <HintPath>..\packages\xunit.extensions\lib\xunit.extensions.dll</HintPath>
      <Private>True</Private>
      <Paket>True</Paket>
    </Reference>
  </ItemGroup>
=======
  <Choose>
    <When Condition="$(TargetFrameworkIdentifier) == '.NETCore' And $(TargetFrameworkVersion) == 'v4.5.1'">
      <PropertyGroup>
        <__paket__xunit_runner_visualstudio_props>win81\xunit.runner.visualstudio</__paket__xunit_runner_visualstudio_props>
        <__paket__xunit_runner_visualstudio_targets>win81\xunit.runner.visualstudio</__paket__xunit_runner_visualstudio_targets>
      </PropertyGroup>
    </When>
    <When Condition="$(TargetFrameworkIdentifier) == '.NETFramework' And ($(TargetFrameworkVersion) == 'v2.0' Or $(TargetFrameworkVersion) == 'v3.0' Or $(TargetFrameworkVersion) == 'v3.5' Or $(TargetFrameworkVersion) == 'v4.0' Or $(TargetFrameworkVersion) == 'v4.5' Or $(TargetFrameworkVersion) == 'v4.5.1' Or $(TargetFrameworkVersion) == 'v4.5.2' Or $(TargetFrameworkVersion) == 'v4.5.3' Or $(TargetFrameworkVersion) == 'v4.6' Or $(TargetFrameworkVersion) == 'v4.6.1')">
      <PropertyGroup>
        <__paket__xunit_runner_visualstudio_props>net20\xunit.runner.visualstudio</__paket__xunit_runner_visualstudio_props>
      </PropertyGroup>
    </When>
    <When Condition="$(TargetFrameworkIdentifier) == 'WindowsPhoneApp'">
      <PropertyGroup>
        <__paket__xunit_runner_visualstudio_props>wpa81\xunit.runner.visualstudio</__paket__xunit_runner_visualstudio_props>
        <__paket__xunit_runner_visualstudio_targets>wpa81\xunit.runner.visualstudio</__paket__xunit_runner_visualstudio_targets>
      </PropertyGroup>
    </When>
    <When Condition="($(TargetFrameworkIdentifier) == 'Xamarin.Mac') Or ($(TargetFrameworkProfile) == 'Profile7') Or ($(TargetFrameworkProfile) == 'Profile31') Or ($(TargetFrameworkProfile) == 'Profile32') Or ($(TargetFrameworkProfile) == 'Profile44') Or ($(TargetFrameworkProfile) == 'Profile49') Or ($(TargetFrameworkProfile) == 'Profile78') Or ($(TargetFrameworkProfile) == 'Profile84') Or ($(TargetFrameworkProfile) == 'Profile111') Or ($(TargetFrameworkProfile) == 'Profile151') Or ($(TargetFrameworkProfile) == 'Profile157') Or ($(TargetFrameworkProfile) == 'Profile259')">
      <PropertyGroup>
        <__paket__xunit_runner_visualstudio_props>portable-net45+win8+wp8+wpa81\xunit.runner.visualstudio</__paket__xunit_runner_visualstudio_props>
      </PropertyGroup>
    </When>
  </Choose>
  <Import Project="..\packages\xunit.runner.visualstudio.2.1.0\build\$(__paket__xunit_runner_visualstudio_props).props" Condition="Exists('..\packages\xunit.runner.visualstudio.2.1.0\build\$(__paket__xunit_runner_visualstudio_props).props')" Label="Paket" />
  <Import Project="..\packages\xunit.core\build\$(__paket__xunit_core_props).props" Condition="Exists('..\packages\xunit.core\build\$(__paket__xunit_core_props).props')" Label="Paket" />
>>>>>>> 3dd8de0d
  <Import Project="..\packages\xunit.runner.visualstudio.2.1.0\build\$(__paket__xunit_runner_visualstudio_targets).targets" Condition="Exists('..\packages\xunit.runner.visualstudio.2.1.0\build\$(__paket__xunit_runner_visualstudio_targets).targets')" Label="Paket" />
  <ItemGroup>
    <Compile Include="Utilities.fs" />
    <Compile Include="TableStorage\DataModificationTests.fs" />
    <Compile Include="TableStorage\QueryExpressionTests.fs" />
    <Compile Include="TableStorage\DataQueryTests.fs" />
    <None Include="paket.references" />
    <None Include="app.config" />
    <Content Include="packages.config" />
  </ItemGroup>
  <ItemGroup>
    <Reference Include="mscorlib" />
    <Reference Include="FSharp.Core, Version=$(TargetFSharpCoreVersion), Culture=neutral, PublicKeyToken=b03f5f7f11d50a3a">
      <Private>True</Private>
    </Reference>
    <Reference Include="System" />
    <Reference Include="System.Core" />
    <Reference Include="System.Data" />
    <Reference Include="System.Data.Services.Client" />
    <Reference Include="System.Numerics" />
    <Reference Include="System.Xml" />
    <Reference Include="System.Xml.Linq" />
    <ProjectReference Include="..\FSharp.Azure.Storage\FSharp.Azure.Storage.fsproj">
      <Name>DigitallyCreated.FSharp.Azure.Storage</Name>
      <Project>{8602c079-a1cf-445b-92c8-bfeb74d7186a}</Project>
      <Private>True</Private>
    </ProjectReference>
    <Reference Include="xunit.extensions">
      <HintPath>..\packages\xunit.extensions\lib\xunit.extensions.dll</HintPath>
      <Private>True</Private>
      <Paket>True</Paket>
    </Reference>
  </ItemGroup>
</Project><|MERGE_RESOLUTION|>--- conflicted
+++ resolved
@@ -100,399 +100,6 @@
   </Target>
   -->
   <Import Project="..\.paket\paket.targets" />
-  <Choose>
-    <When Condition="$(TargetFrameworkIdentifier) == '.NETFramework' And ($(TargetFrameworkVersion) == 'v4.5' Or $(TargetFrameworkVersion) == 'v4.5.1' Or $(TargetFrameworkVersion) == 'v4.5.2' Or $(TargetFrameworkVersion) == 'v4.5.3' Or $(TargetFrameworkVersion) == 'v4.6' Or $(TargetFrameworkVersion) == 'v4.6.1' Or $(TargetFrameworkVersion) == 'v4.6.2')">
-      <ItemGroup>
-        <Reference Include="FsUnit.Xunit">
-          <HintPath>..\packages\FsUnit.xUnit\lib\net45\FsUnit.Xunit.dll</HintPath>
-          <Private>True</Private>
-          <Paket>True</Paket>
-        </Reference>
-        <Reference Include="NHamcrest">
-          <HintPath>..\packages\FsUnit.xUnit\lib\net45\NHamcrest.dll</HintPath>
-          <Private>True</Private>
-          <Paket>True</Paket>
-        </Reference>
-      </ItemGroup>
-    </When>
-  </Choose>
-  <Choose>
-    <When Condition="$(TargetFrameworkIdentifier) == '.NETFramework' And ($(TargetFrameworkVersion) == 'v4.0' Or $(TargetFrameworkVersion) == 'v4.5' Or $(TargetFrameworkVersion) == 'v4.5.1' Or $(TargetFrameworkVersion) == 'v4.5.2' Or $(TargetFrameworkVersion) == 'v4.5.3' Or $(TargetFrameworkVersion) == 'v4.6' Or $(TargetFrameworkVersion) == 'v4.6.1' Or $(TargetFrameworkVersion) == 'v4.6.2')">
-      <ItemGroup>
-        <Reference Include="Microsoft.Data.Edm">
-          <HintPath>..\packages\Microsoft.Data.Edm\lib\net40\Microsoft.Data.Edm.dll</HintPath>
-          <Private>True</Private>
-          <Paket>True</Paket>
-        </Reference>
-      </ItemGroup>
-    </When>
-    <When Condition="$(TargetFrameworkIdentifier) == 'Silverlight' And ($(TargetFrameworkVersion) == 'v4.0' Or $(TargetFrameworkVersion) == 'v5.0')">
-      <ItemGroup>
-        <Reference Include="Microsoft.Data.Edm">
-          <HintPath>..\packages\Microsoft.Data.Edm\lib\sl4\Microsoft.Data.Edm.dll</HintPath>
-          <Private>True</Private>
-          <Paket>True</Paket>
-        </Reference>
-      </ItemGroup>
-    </When>
-    <When Condition="($(TargetFrameworkIdentifier) == 'WindowsPhoneApp') Or ($(TargetFrameworkIdentifier) == '.NETCore') Or ($(TargetFrameworkIdentifier) == 'WindowsPhone' And ($(TargetFrameworkVersion) == 'v8.0' Or $(TargetFrameworkVersion) == 'v8.1')) Or ($(TargetFrameworkIdentifier) == 'MonoAndroid') Or ($(TargetFrameworkIdentifier) == 'MonoTouch') Or ($(TargetFrameworkIdentifier) == 'Xamarin.iOS') Or ($(TargetFrameworkIdentifier) == 'Xamarin.Mac') Or ($(TargetFrameworkProfile) == 'Profile7') Or ($(TargetFrameworkProfile) == 'Profile31') Or ($(TargetFrameworkProfile) == 'Profile32') Or ($(TargetFrameworkProfile) == 'Profile44') Or ($(TargetFrameworkProfile) == 'Profile49') Or ($(TargetFrameworkProfile) == 'Profile78') Or ($(TargetFrameworkProfile) == 'Profile84') Or ($(TargetFrameworkProfile) == 'Profile111') Or ($(TargetFrameworkProfile) == 'Profile151') Or ($(TargetFrameworkProfile) == 'Profile157') Or ($(TargetFrameworkProfile) == 'Profile259')">
-      <ItemGroup>
-        <Reference Include="Microsoft.Data.Edm">
-          <HintPath>..\packages\Microsoft.Data.Edm\lib\portable-net45+wp8+win8+wpa\Microsoft.Data.Edm.dll</HintPath>
-          <Private>True</Private>
-          <Paket>True</Paket>
-        </Reference>
-      </ItemGroup>
-    </When>
-    <When Condition="($(TargetFrameworkProfile) == 'Profile5') Or ($(TargetFrameworkProfile) == 'Profile6') Or ($(TargetFrameworkProfile) == 'Profile14') Or ($(TargetFrameworkProfile) == 'Profile19') Or ($(TargetFrameworkProfile) == 'Profile24') Or ($(TargetFrameworkProfile) == 'Profile37') Or ($(TargetFrameworkProfile) == 'Profile42') Or ($(TargetFrameworkProfile) == 'Profile47') Or ($(TargetFrameworkProfile) == 'Profile92') Or ($(TargetFrameworkProfile) == 'Profile102') Or ($(TargetFrameworkProfile) == 'Profile136') Or ($(TargetFrameworkProfile) == 'Profile147') Or ($(TargetFrameworkProfile) == 'Profile158') Or ($(TargetFrameworkProfile) == 'Profile225') Or ($(TargetFrameworkProfile) == 'Profile240') Or ($(TargetFrameworkProfile) == 'Profile255') Or ($(TargetFrameworkProfile) == 'Profile328') Or ($(TargetFrameworkProfile) == 'Profile336') Or ($(TargetFrameworkProfile) == 'Profile344')">
-      <ItemGroup>
-        <Reference Include="Microsoft.Data.Edm">
-          <HintPath>..\packages\Microsoft.Data.Edm\lib\portable-net40+sl5+wp8+win8+wpa\Microsoft.Data.Edm.dll</HintPath>
-          <Private>True</Private>
-          <Paket>True</Paket>
-        </Reference>
-      </ItemGroup>
-    </When>
-  </Choose>
-  <Choose>
-    <When Condition="$(TargetFrameworkIdentifier) == '.NETFramework' And ($(TargetFrameworkVersion) == 'v4.0' Or $(TargetFrameworkVersion) == 'v4.5' Or $(TargetFrameworkVersion) == 'v4.5.1' Or $(TargetFrameworkVersion) == 'v4.5.2' Or $(TargetFrameworkVersion) == 'v4.5.3' Or $(TargetFrameworkVersion) == 'v4.6' Or $(TargetFrameworkVersion) == 'v4.6.1' Or $(TargetFrameworkVersion) == 'v4.6.2')">
-      <ItemGroup>
-        <Reference Include="Microsoft.Data.OData">
-          <HintPath>..\packages\Microsoft.Data.OData\lib\net40\Microsoft.Data.OData.dll</HintPath>
-          <Private>True</Private>
-          <Paket>True</Paket>
-        </Reference>
-      </ItemGroup>
-    </When>
-    <When Condition="$(TargetFrameworkIdentifier) == 'Silverlight' And ($(TargetFrameworkVersion) == 'v4.0' Or $(TargetFrameworkVersion) == 'v5.0')">
-      <ItemGroup>
-        <Reference Include="Microsoft.Data.OData">
-          <HintPath>..\packages\Microsoft.Data.OData\lib\sl4\Microsoft.Data.OData.dll</HintPath>
-          <Private>True</Private>
-          <Paket>True</Paket>
-        </Reference>
-      </ItemGroup>
-    </When>
-    <When Condition="($(TargetFrameworkIdentifier) == 'WindowsPhoneApp') Or ($(TargetFrameworkIdentifier) == '.NETCore') Or ($(TargetFrameworkIdentifier) == 'WindowsPhone' And ($(TargetFrameworkVersion) == 'v8.0' Or $(TargetFrameworkVersion) == 'v8.1')) Or ($(TargetFrameworkIdentifier) == 'MonoAndroid') Or ($(TargetFrameworkIdentifier) == 'MonoTouch') Or ($(TargetFrameworkIdentifier) == 'Xamarin.iOS') Or ($(TargetFrameworkIdentifier) == 'Xamarin.Mac') Or ($(TargetFrameworkProfile) == 'Profile7') Or ($(TargetFrameworkProfile) == 'Profile31') Or ($(TargetFrameworkProfile) == 'Profile32') Or ($(TargetFrameworkProfile) == 'Profile44') Or ($(TargetFrameworkProfile) == 'Profile49') Or ($(TargetFrameworkProfile) == 'Profile78') Or ($(TargetFrameworkProfile) == 'Profile84') Or ($(TargetFrameworkProfile) == 'Profile111') Or ($(TargetFrameworkProfile) == 'Profile151') Or ($(TargetFrameworkProfile) == 'Profile157') Or ($(TargetFrameworkProfile) == 'Profile259')">
-      <ItemGroup>
-        <Reference Include="Microsoft.Data.OData">
-          <HintPath>..\packages\Microsoft.Data.OData\lib\portable-net45+wp8+win8+wpa\Microsoft.Data.OData.dll</HintPath>
-          <Private>True</Private>
-          <Paket>True</Paket>
-        </Reference>
-      </ItemGroup>
-    </When>
-    <When Condition="($(TargetFrameworkProfile) == 'Profile5') Or ($(TargetFrameworkProfile) == 'Profile6') Or ($(TargetFrameworkProfile) == 'Profile14') Or ($(TargetFrameworkProfile) == 'Profile19') Or ($(TargetFrameworkProfile) == 'Profile24') Or ($(TargetFrameworkProfile) == 'Profile37') Or ($(TargetFrameworkProfile) == 'Profile42') Or ($(TargetFrameworkProfile) == 'Profile47') Or ($(TargetFrameworkProfile) == 'Profile92') Or ($(TargetFrameworkProfile) == 'Profile102') Or ($(TargetFrameworkProfile) == 'Profile136') Or ($(TargetFrameworkProfile) == 'Profile147') Or ($(TargetFrameworkProfile) == 'Profile158') Or ($(TargetFrameworkProfile) == 'Profile225') Or ($(TargetFrameworkProfile) == 'Profile240') Or ($(TargetFrameworkProfile) == 'Profile255') Or ($(TargetFrameworkProfile) == 'Profile328') Or ($(TargetFrameworkProfile) == 'Profile336') Or ($(TargetFrameworkProfile) == 'Profile344')">
-      <ItemGroup>
-        <Reference Include="Microsoft.Data.OData">
-          <HintPath>..\packages\Microsoft.Data.OData\lib\portable-net40+sl5+wp8+win8+wpa\Microsoft.Data.OData.dll</HintPath>
-          <Private>True</Private>
-          <Paket>True</Paket>
-        </Reference>
-      </ItemGroup>
-    </When>
-  </Choose>
-  <Choose>
-    <When Condition="$(TargetFrameworkIdentifier) == '.NETFramework' And ($(TargetFrameworkVersion) == 'v4.0' Or $(TargetFrameworkVersion) == 'v4.5' Or $(TargetFrameworkVersion) == 'v4.5.1' Or $(TargetFrameworkVersion) == 'v4.5.2' Or $(TargetFrameworkVersion) == 'v4.5.3' Or $(TargetFrameworkVersion) == 'v4.6' Or $(TargetFrameworkVersion) == 'v4.6.1' Or $(TargetFrameworkVersion) == 'v4.6.2')">
-      <ItemGroup>
-        <Reference Include="Microsoft.Data.Services.Client">
-          <HintPath>..\packages\Microsoft.Data.Services.Client\lib\net40\Microsoft.Data.Services.Client.dll</HintPath>
-          <Private>True</Private>
-          <Paket>True</Paket>
-        </Reference>
-      </ItemGroup>
-    </When>
-    <When Condition="$(TargetFrameworkIdentifier) == 'Silverlight' And ($(TargetFrameworkVersion) == 'v4.0' Or $(TargetFrameworkVersion) == 'v5.0')">
-      <ItemGroup>
-        <Reference Include="Microsoft.Data.Services.Client">
-          <HintPath>..\packages\Microsoft.Data.Services.Client\lib\sl4\Microsoft.Data.Services.Client.dll</HintPath>
-          <Private>True</Private>
-          <Paket>True</Paket>
-        </Reference>
-        <Reference Include="System.Windows">
-          <Paket>True</Paket>
-        </Reference>
-      </ItemGroup>
-    </When>
-    <When Condition="($(TargetFrameworkIdentifier) == 'WindowsPhoneApp') Or ($(TargetFrameworkIdentifier) == '.NETCore') Or ($(TargetFrameworkIdentifier) == 'WindowsPhone' And ($(TargetFrameworkVersion) == 'v8.0' Or $(TargetFrameworkVersion) == 'v8.1')) Or ($(TargetFrameworkIdentifier) == 'MonoAndroid') Or ($(TargetFrameworkIdentifier) == 'MonoTouch') Or ($(TargetFrameworkIdentifier) == 'Xamarin.iOS') Or ($(TargetFrameworkIdentifier) == 'Xamarin.Mac') Or ($(TargetFrameworkProfile) == 'Profile7') Or ($(TargetFrameworkProfile) == 'Profile31') Or ($(TargetFrameworkProfile) == 'Profile32') Or ($(TargetFrameworkProfile) == 'Profile44') Or ($(TargetFrameworkProfile) == 'Profile49') Or ($(TargetFrameworkProfile) == 'Profile78') Or ($(TargetFrameworkProfile) == 'Profile84') Or ($(TargetFrameworkProfile) == 'Profile111') Or ($(TargetFrameworkProfile) == 'Profile151') Or ($(TargetFrameworkProfile) == 'Profile157') Or ($(TargetFrameworkProfile) == 'Profile259')">
-      <ItemGroup>
-        <Reference Include="Microsoft.Data.Services.Client">
-          <HintPath>..\packages\Microsoft.Data.Services.Client\lib\portable-net45+wp8+win8+wpa\Microsoft.Data.Services.Client.dll</HintPath>
-          <Private>True</Private>
-          <Paket>True</Paket>
-        </Reference>
-      </ItemGroup>
-    </When>
-  </Choose>
-  <Choose>
-    <When Condition="$(TargetFrameworkIdentifier) == '.NETFramework' And ($(TargetFrameworkVersion) == 'v4.0' Or $(TargetFrameworkVersion) == 'v4.5' Or $(TargetFrameworkVersion) == 'v4.5.1' Or $(TargetFrameworkVersion) == 'v4.5.2' Or $(TargetFrameworkVersion) == 'v4.5.3' Or $(TargetFrameworkVersion) == 'v4.6' Or $(TargetFrameworkVersion) == 'v4.6.1' Or $(TargetFrameworkVersion) == 'v4.6.2')">
-      <ItemGroup>
-        <Reference Include="Microsoft.WindowsAzure.Configuration">
-          <HintPath>..\packages\Microsoft.WindowsAzure.ConfigurationManager\lib\net40\Microsoft.WindowsAzure.Configuration.dll</HintPath>
-          <Private>True</Private>
-          <Paket>True</Paket>
-        </Reference>
-      </ItemGroup>
-    </When>
-  </Choose>
-  <Choose>
-    <When Condition="$(TargetFrameworkIdentifier) == '.NETFramework' And $(TargetFrameworkVersion) == 'v3.5'">
-      <ItemGroup>
-        <Reference Include="Newtonsoft.Json">
-          <HintPath>..\packages\Newtonsoft.Json\lib\net35\Newtonsoft.Json.dll</HintPath>
-          <Private>True</Private>
-          <Paket>True</Paket>
-        </Reference>
-      </ItemGroup>
-    </When>
-    <When Condition="$(TargetFrameworkIdentifier) == '.NETFramework' And ($(TargetFrameworkVersion) == 'v2.0' Or $(TargetFrameworkVersion) == 'v3.0')">
-      <ItemGroup>
-        <Reference Include="Newtonsoft.Json">
-          <HintPath>..\packages\Newtonsoft.Json\lib\net20\Newtonsoft.Json.dll</HintPath>
-          <Private>True</Private>
-          <Paket>True</Paket>
-        </Reference>
-      </ItemGroup>
-    </When>
-    <When Condition="$(TargetFrameworkIdentifier) == '.NETFramework' And ($(TargetFrameworkVersion) == 'v4.0')">
-      <ItemGroup>
-        <Reference Include="Newtonsoft.Json">
-          <HintPath>..\packages\Newtonsoft.Json\lib\net40\Newtonsoft.Json.dll</HintPath>
-          <Private>True</Private>
-          <Paket>True</Paket>
-        </Reference>
-      </ItemGroup>
-    </When>
-    <When Condition="$(TargetFrameworkIdentifier) == '.NETFramework' And ($(TargetFrameworkVersion) == 'v4.5' Or $(TargetFrameworkVersion) == 'v4.5.1' Or $(TargetFrameworkVersion) == 'v4.5.2' Or $(TargetFrameworkVersion) == 'v4.5.3' Or $(TargetFrameworkVersion) == 'v4.6' Or $(TargetFrameworkVersion) == 'v4.6.1' Or $(TargetFrameworkVersion) == 'v4.6.2')">
-      <ItemGroup>
-        <Reference Include="Newtonsoft.Json">
-          <HintPath>..\packages\Newtonsoft.Json\lib\net45\Newtonsoft.Json.dll</HintPath>
-          <Private>True</Private>
-          <Paket>True</Paket>
-        </Reference>
-      </ItemGroup>
-    </When>
-    <When Condition="($(TargetFrameworkIdentifier) == 'MonoAndroid') Or ($(TargetFrameworkIdentifier) == 'MonoTouch') Or ($(TargetFrameworkIdentifier) == 'Xamarin.iOS') Or ($(TargetFrameworkIdentifier) == 'Xamarin.Mac') Or ($(TargetFrameworkProfile) == 'Profile7') Or ($(TargetFrameworkProfile) == 'Profile44') Or ($(TargetFrameworkProfile) == 'Profile49') Or ($(TargetFrameworkProfile) == 'Profile78') Or ($(TargetFrameworkProfile) == 'Profile111') Or ($(TargetFrameworkProfile) == 'Profile151') Or ($(TargetFrameworkProfile) == 'Profile259')">
-      <ItemGroup>
-        <Reference Include="Newtonsoft.Json">
-          <HintPath>..\packages\Newtonsoft.Json\lib\portable-net45+wp80+win8+wpa81+dnxcore50\Newtonsoft.Json.dll</HintPath>
-          <Private>True</Private>
-          <Paket>True</Paket>
-        </Reference>
-      </ItemGroup>
-    </When>
-    <When Condition="($(TargetFrameworkIdentifier) == 'WindowsPhoneApp') Or ($(TargetFrameworkIdentifier) == '.NETCore') Or ($(TargetFrameworkIdentifier) == 'Silverlight' And $(TargetFrameworkVersion) == 'v5.0') Or ($(TargetFrameworkIdentifier) == 'WindowsPhone' And ($(TargetFrameworkVersion) == 'v8.0' Or $(TargetFrameworkVersion) == 'v8.1')) Or ($(TargetFrameworkProfile) == 'Profile5') Or ($(TargetFrameworkProfile) == 'Profile6') Or ($(TargetFrameworkProfile) == 'Profile14') Or ($(TargetFrameworkProfile) == 'Profile19') Or ($(TargetFrameworkProfile) == 'Profile24') Or ($(TargetFrameworkProfile) == 'Profile31') Or ($(TargetFrameworkProfile) == 'Profile32') Or ($(TargetFrameworkProfile) == 'Profile37') Or ($(TargetFrameworkProfile) == 'Profile42') Or ($(TargetFrameworkProfile) == 'Profile47') Or ($(TargetFrameworkProfile) == 'Profile84') Or ($(TargetFrameworkProfile) == 'Profile92') Or ($(TargetFrameworkProfile) == 'Profile102') Or ($(TargetFrameworkProfile) == 'Profile136') Or ($(TargetFrameworkProfile) == 'Profile147') Or ($(TargetFrameworkProfile) == 'Profile157') Or ($(TargetFrameworkProfile) == 'Profile158') Or ($(TargetFrameworkProfile) == 'Profile225') Or ($(TargetFrameworkProfile) == 'Profile240') Or ($(TargetFrameworkProfile) == 'Profile255') Or ($(TargetFrameworkProfile) == 'Profile328') Or ($(TargetFrameworkProfile) == 'Profile336') Or ($(TargetFrameworkProfile) == 'Profile344')">
-      <ItemGroup>
-        <Reference Include="Newtonsoft.Json">
-          <HintPath>..\packages\Newtonsoft.Json\lib\portable-net40+sl5+wp80+win8+wpa81\Newtonsoft.Json.dll</HintPath>
-          <Private>True</Private>
-          <Paket>True</Paket>
-        </Reference>
-      </ItemGroup>
-    </When>
-  </Choose>
-  <Choose>
-    <When Condition="$(TargetFrameworkIdentifier) == '.NETFramework' And ($(TargetFrameworkVersion) == 'v4.0' Or $(TargetFrameworkVersion) == 'v4.5' Or $(TargetFrameworkVersion) == 'v4.5.1' Or $(TargetFrameworkVersion) == 'v4.5.2' Or $(TargetFrameworkVersion) == 'v4.5.3' Or $(TargetFrameworkVersion) == 'v4.6' Or $(TargetFrameworkVersion) == 'v4.6.1' Or $(TargetFrameworkVersion) == 'v4.6.2')">
-      <ItemGroup>
-        <Reference Include="System.Spatial">
-          <HintPath>..\packages\System.Spatial\lib\net40\System.Spatial.dll</HintPath>
-          <Private>True</Private>
-          <Paket>True</Paket>
-        </Reference>
-      </ItemGroup>
-    </When>
-    <When Condition="$(TargetFrameworkIdentifier) == 'Silverlight' And ($(TargetFrameworkVersion) == 'v4.0' Or $(TargetFrameworkVersion) == 'v5.0')">
-      <ItemGroup>
-        <Reference Include="System.Spatial">
-          <HintPath>..\packages\System.Spatial\lib\sl4\System.Spatial.dll</HintPath>
-          <Private>True</Private>
-          <Paket>True</Paket>
-        </Reference>
-      </ItemGroup>
-    </When>
-    <When Condition="($(TargetFrameworkIdentifier) == 'WindowsPhoneApp') Or ($(TargetFrameworkIdentifier) == '.NETCore') Or ($(TargetFrameworkIdentifier) == 'WindowsPhone' And ($(TargetFrameworkVersion) == 'v8.0' Or $(TargetFrameworkVersion) == 'v8.1')) Or ($(TargetFrameworkIdentifier) == 'MonoAndroid') Or ($(TargetFrameworkIdentifier) == 'MonoTouch') Or ($(TargetFrameworkIdentifier) == 'Xamarin.iOS') Or ($(TargetFrameworkIdentifier) == 'Xamarin.Mac') Or ($(TargetFrameworkProfile) == 'Profile7') Or ($(TargetFrameworkProfile) == 'Profile31') Or ($(TargetFrameworkProfile) == 'Profile32') Or ($(TargetFrameworkProfile) == 'Profile44') Or ($(TargetFrameworkProfile) == 'Profile49') Or ($(TargetFrameworkProfile) == 'Profile78') Or ($(TargetFrameworkProfile) == 'Profile84') Or ($(TargetFrameworkProfile) == 'Profile111') Or ($(TargetFrameworkProfile) == 'Profile151') Or ($(TargetFrameworkProfile) == 'Profile157') Or ($(TargetFrameworkProfile) == 'Profile259')">
-      <ItemGroup>
-        <Reference Include="System.Spatial">
-          <HintPath>..\packages\System.Spatial\lib\portable-net45+wp8+win8+wpa\System.Spatial.dll</HintPath>
-          <Private>True</Private>
-          <Paket>True</Paket>
-        </Reference>
-      </ItemGroup>
-    </When>
-    <When Condition="($(TargetFrameworkProfile) == 'Profile5') Or ($(TargetFrameworkProfile) == 'Profile6') Or ($(TargetFrameworkProfile) == 'Profile14') Or ($(TargetFrameworkProfile) == 'Profile19') Or ($(TargetFrameworkProfile) == 'Profile24') Or ($(TargetFrameworkProfile) == 'Profile37') Or ($(TargetFrameworkProfile) == 'Profile42') Or ($(TargetFrameworkProfile) == 'Profile47') Or ($(TargetFrameworkProfile) == 'Profile92') Or ($(TargetFrameworkProfile) == 'Profile102') Or ($(TargetFrameworkProfile) == 'Profile136') Or ($(TargetFrameworkProfile) == 'Profile147') Or ($(TargetFrameworkProfile) == 'Profile158') Or ($(TargetFrameworkProfile) == 'Profile225') Or ($(TargetFrameworkProfile) == 'Profile240') Or ($(TargetFrameworkProfile) == 'Profile255') Or ($(TargetFrameworkProfile) == 'Profile328') Or ($(TargetFrameworkProfile) == 'Profile336') Or ($(TargetFrameworkProfile) == 'Profile344')">
-      <ItemGroup>
-        <Reference Include="System.Spatial">
-          <HintPath>..\packages\System.Spatial\lib\portable-net40+sl5+wp8+win8+wpa\System.Spatial.dll</HintPath>
-          <Private>True</Private>
-          <Paket>True</Paket>
-        </Reference>
-      </ItemGroup>
-    </When>
-  </Choose>
-  <Choose>
-    <When Condition="$(TargetFrameworkIdentifier) == '.NETFramework' And ($(TargetFrameworkVersion) == 'v4.0' Or $(TargetFrameworkVersion) == 'v4.5' Or $(TargetFrameworkVersion) == 'v4.5.1' Or $(TargetFrameworkVersion) == 'v4.5.2' Or $(TargetFrameworkVersion) == 'v4.5.3' Or $(TargetFrameworkVersion) == 'v4.6' Or $(TargetFrameworkVersion) == 'v4.6.1' Or $(TargetFrameworkVersion) == 'v4.6.2')">
-      <ItemGroup>
-        <Reference Include="Microsoft.WindowsAzure.Storage">
-          <HintPath>..\packages\WindowsAzure.Storage\lib\net40\Microsoft.WindowsAzure.Storage.dll</HintPath>
-          <Private>True</Private>
-          <Paket>True</Paket>
-        </Reference>
-      </ItemGroup>
-    </When>
-  </Choose>
-  <Choose>
-    <When Condition="$(TargetFrameworkIdentifier) == '.NETFramework' And ($(TargetFrameworkVersion) == 'v4.5' Or $(TargetFrameworkVersion) == 'v4.5.1' Or $(TargetFrameworkVersion) == 'v4.5.2' Or $(TargetFrameworkVersion) == 'v4.5.3' Or $(TargetFrameworkVersion) == 'v4.6' Or $(TargetFrameworkVersion) == 'v4.6.1' Or $(TargetFrameworkVersion) == 'v4.6.2')">
-      <ItemGroup>
-        <Reference Include="xunit.abstractions">
-          <HintPath>..\packages\xunit.abstractions\lib\net35\xunit.abstractions.dll</HintPath>
-          <Private>True</Private>
-          <Paket>True</Paket>
-        </Reference>
-      </ItemGroup>
-    </When>
-    <When Condition="($(TargetFrameworkIdentifier) == 'WindowsPhoneApp') Or ($(TargetFrameworkIdentifier) == '.NETCore' And $(TargetFrameworkVersion) == 'v4.5') Or ($(TargetFrameworkIdentifier) == 'WindowsPhone' And $(TargetFrameworkVersion) == 'v8.0') Or ($(TargetFrameworkIdentifier) == 'MonoAndroid') Or ($(TargetFrameworkIdentifier) == 'MonoTouch') Or ($(TargetFrameworkIdentifier) == 'Xamarin.iOS') Or ($(TargetFrameworkProfile) == 'Profile7') Or ($(TargetFrameworkProfile) == 'Profile31') Or ($(TargetFrameworkProfile) == 'Profile32') Or ($(TargetFrameworkProfile) == 'Profile44') Or ($(TargetFrameworkProfile) == 'Profile49') Or ($(TargetFrameworkProfile) == 'Profile78') Or ($(TargetFrameworkProfile) == 'Profile84') Or ($(TargetFrameworkProfile) == 'Profile111') Or ($(TargetFrameworkProfile) == 'Profile151') Or ($(TargetFrameworkProfile) == 'Profile157') Or ($(TargetFrameworkProfile) == 'Profile259')">
-      <ItemGroup>
-        <Reference Include="xunit.abstractions">
-          <HintPath>..\packages\xunit.abstractions\lib\portable-net45+win+wpa81+wp80+monotouch+monoandroid+Xamarin.iOS\xunit.abstractions.dll</HintPath>
-          <Private>True</Private>
-          <Paket>True</Paket>
-        </Reference>
-      </ItemGroup>
-    </When>
-  </Choose>
-  <Choose>
-    <When Condition="($(TargetFrameworkIdentifier) == 'WindowsPhoneApp') Or ($(TargetFrameworkIdentifier) == '.NETCore') Or ($(TargetFrameworkIdentifier) == '.NETFramework' And ($(TargetFrameworkVersion) == 'v4.5' Or $(TargetFrameworkVersion) == 'v4.5.1' Or $(TargetFrameworkVersion) == 'v4.5.2' Or $(TargetFrameworkVersion) == 'v4.5.3' Or $(TargetFrameworkVersion) == 'v4.6' Or $(TargetFrameworkVersion) == 'v4.6.1' Or $(TargetFrameworkVersion) == 'v4.6.2')) Or ($(TargetFrameworkIdentifier) == 'WindowsPhone' And ($(TargetFrameworkVersion) == 'v8.0' Or $(TargetFrameworkVersion) == 'v8.1')) Or ($(TargetFrameworkIdentifier) == 'MonoAndroid') Or ($(TargetFrameworkIdentifier) == 'MonoTouch') Or ($(TargetFrameworkIdentifier) == 'Xamarin.iOS') Or ($(TargetFrameworkIdentifier) == 'Xamarin.Mac') Or ($(TargetFrameworkProfile) == 'Profile7') Or ($(TargetFrameworkProfile) == 'Profile31') Or ($(TargetFrameworkProfile) == 'Profile32') Or ($(TargetFrameworkProfile) == 'Profile44') Or ($(TargetFrameworkProfile) == 'Profile49') Or ($(TargetFrameworkProfile) == 'Profile78') Or ($(TargetFrameworkProfile) == 'Profile84') Or ($(TargetFrameworkProfile) == 'Profile111') Or ($(TargetFrameworkProfile) == 'Profile151') Or ($(TargetFrameworkProfile) == 'Profile157') Or ($(TargetFrameworkProfile) == 'Profile259')">
-      <ItemGroup>
-        <Reference Include="xunit.assert">
-          <HintPath>..\packages\xunit.assert\lib\portable-net45+win8+wp8+wpa81\xunit.assert.dll</HintPath>
-          <Private>True</Private>
-          <Paket>True</Paket>
-        </Reference>
-      </ItemGroup>
-    </When>
-  </Choose>
-  <Choose>
-    <When Condition="($(TargetFrameworkIdentifier) == 'WindowsPhoneApp') Or ($(TargetFrameworkIdentifier) == '.NETFramework' And ($(TargetFrameworkVersion) == 'v4.5' Or $(TargetFrameworkVersion) == 'v4.5.1' Or $(TargetFrameworkVersion) == 'v4.5.2' Or $(TargetFrameworkVersion) == 'v4.5.3' Or $(TargetFrameworkVersion) == 'v4.6' Or $(TargetFrameworkVersion) == 'v4.6.1' Or $(TargetFrameworkVersion) == 'v4.6.2')) Or ($(TargetFrameworkIdentifier) == '.NETCore' And $(TargetFrameworkVersion) == 'v4.5') Or ($(TargetFrameworkIdentifier) == 'WindowsPhone' And $(TargetFrameworkVersion) == 'v8.0') Or ($(TargetFrameworkIdentifier) == 'MonoAndroid') Or ($(TargetFrameworkIdentifier) == 'MonoTouch') Or ($(TargetFrameworkIdentifier) == 'Xamarin.iOS') Or ($(TargetFrameworkProfile) == 'Profile7') Or ($(TargetFrameworkProfile) == 'Profile31') Or ($(TargetFrameworkProfile) == 'Profile32') Or ($(TargetFrameworkProfile) == 'Profile44') Or ($(TargetFrameworkProfile) == 'Profile49') Or ($(TargetFrameworkProfile) == 'Profile78') Or ($(TargetFrameworkProfile) == 'Profile84') Or ($(TargetFrameworkProfile) == 'Profile111') Or ($(TargetFrameworkProfile) == 'Profile151') Or ($(TargetFrameworkProfile) == 'Profile157') Or ($(TargetFrameworkProfile) == 'Profile259')">
-      <ItemGroup>
-        <Reference Include="xunit.core">
-          <HintPath>..\packages\xunit.extensibility.core\lib\portable-net45+win8+wp8+wpa81\xunit.core.dll</HintPath>
-          <Private>True</Private>
-          <Paket>True</Paket>
-        </Reference>
-      </ItemGroup>
-    </When>
-  </Choose>
-  <Choose>
-    <When Condition="$(TargetFrameworkIdentifier) == '.NETCore' And $(TargetFrameworkVersion) == 'v4.5'">
-      <ItemGroup>
-        <Reference Include="xunit.execution.dotnet">
-          <HintPath>..\packages\xunit.extensibility.execution\lib\win8\xunit.execution.dotnet.dll</HintPath>
-          <Private>True</Private>
-          <Paket>True</Paket>
-        </Reference>
-      </ItemGroup>
-    </When>
-    <When Condition="$(TargetFrameworkIdentifier) == '.NETFramework' And ($(TargetFrameworkVersion) == 'v4.5' Or $(TargetFrameworkVersion) == 'v4.5.1' Or $(TargetFrameworkVersion) == 'v4.5.2' Or $(TargetFrameworkVersion) == 'v4.5.3' Or $(TargetFrameworkVersion) == 'v4.6' Or $(TargetFrameworkVersion) == 'v4.6.1' Or $(TargetFrameworkVersion) == 'v4.6.2')">
-      <ItemGroup>
-        <Reference Include="xunit.execution.desktop">
-          <HintPath>..\packages\xunit.extensibility.execution\lib\net45\xunit.execution.desktop.dll</HintPath>
-          <Private>True</Private>
-          <Paket>True</Paket>
-        </Reference>
-      </ItemGroup>
-    </When>
-    <When Condition="$(TargetFrameworkIdentifier) == 'MonoAndroid'">
-      <ItemGroup>
-        <Reference Include="xunit.execution.dotnet">
-          <HintPath>..\packages\xunit.extensibility.execution\lib\monoandroid\xunit.execution.dotnet.dll</HintPath>
-          <Private>True</Private>
-          <Paket>True</Paket>
-        </Reference>
-      </ItemGroup>
-    </When>
-    <When Condition="$(TargetFrameworkIdentifier) == 'MonoTouch'">
-      <ItemGroup>
-        <Reference Include="xunit.execution.dotnet">
-          <HintPath>..\packages\xunit.extensibility.execution\lib\monotouch\xunit.execution.dotnet.dll</HintPath>
-          <Private>True</Private>
-          <Paket>True</Paket>
-        </Reference>
-      </ItemGroup>
-    </When>
-    <When Condition="$(TargetFrameworkIdentifier) == 'WindowsPhone' And $(TargetFrameworkVersion) == 'v8.0'">
-      <ItemGroup>
-        <Reference Include="xunit.execution.dotnet">
-          <HintPath>..\packages\xunit.extensibility.execution\lib\wp8\xunit.execution.dotnet.dll</HintPath>
-          <Private>True</Private>
-          <Paket>True</Paket>
-        </Reference>
-      </ItemGroup>
-    </When>
-    <When Condition="$(TargetFrameworkIdentifier) == 'WindowsPhoneApp'">
-      <ItemGroup>
-        <Reference Include="xunit.execution.dotnet">
-          <HintPath>..\packages\xunit.extensibility.execution\lib\wpa81\xunit.execution.dotnet.dll</HintPath>
-          <Private>True</Private>
-          <Paket>True</Paket>
-        </Reference>
-      </ItemGroup>
-    </When>
-    <When Condition="$(TargetFrameworkIdentifier) == 'Xamarin.iOS'">
-      <ItemGroup>
-        <Reference Include="xunit.execution.dotnet">
-          <HintPath>..\packages\xunit.extensibility.execution\lib\xamarinios\xunit.execution.dotnet.dll</HintPath>
-          <Private>True</Private>
-          <Paket>True</Paket>
-        </Reference>
-      </ItemGroup>
-    </When>
-    <When Condition="($(TargetFrameworkProfile) == 'Profile7') Or ($(TargetFrameworkProfile) == 'Profile31') Or ($(TargetFrameworkProfile) == 'Profile32') Or ($(TargetFrameworkProfile) == 'Profile44') Or ($(TargetFrameworkProfile) == 'Profile49') Or ($(TargetFrameworkProfile) == 'Profile78') Or ($(TargetFrameworkProfile) == 'Profile84') Or ($(TargetFrameworkProfile) == 'Profile111') Or ($(TargetFrameworkProfile) == 'Profile151') Or ($(TargetFrameworkProfile) == 'Profile157') Or ($(TargetFrameworkProfile) == 'Profile259')">
-      <ItemGroup>
-        <Reference Include="xunit.execution.dotnet">
-          <HintPath>..\packages\xunit.extensibility.execution\lib\portable-net45+win8+wp8+wpa81\xunit.execution.dotnet.dll</HintPath>
-          <Private>True</Private>
-          <Paket>True</Paket>
-        </Reference>
-      </ItemGroup>
-    </When>
-  </Choose>
-<<<<<<< HEAD
-  <ItemGroup>
-    <Reference Include="xunit.extensions">
-      <HintPath>..\packages\xunit.extensions\lib\xunit.extensions.dll</HintPath>
-      <Private>True</Private>
-      <Paket>True</Paket>
-    </Reference>
-  </ItemGroup>
-=======
-  <Choose>
-    <When Condition="$(TargetFrameworkIdentifier) == '.NETCore' And $(TargetFrameworkVersion) == 'v4.5.1'">
-      <PropertyGroup>
-        <__paket__xunit_runner_visualstudio_props>win81\xunit.runner.visualstudio</__paket__xunit_runner_visualstudio_props>
-        <__paket__xunit_runner_visualstudio_targets>win81\xunit.runner.visualstudio</__paket__xunit_runner_visualstudio_targets>
-      </PropertyGroup>
-    </When>
-    <When Condition="$(TargetFrameworkIdentifier) == '.NETFramework' And ($(TargetFrameworkVersion) == 'v2.0' Or $(TargetFrameworkVersion) == 'v3.0' Or $(TargetFrameworkVersion) == 'v3.5' Or $(TargetFrameworkVersion) == 'v4.0' Or $(TargetFrameworkVersion) == 'v4.5' Or $(TargetFrameworkVersion) == 'v4.5.1' Or $(TargetFrameworkVersion) == 'v4.5.2' Or $(TargetFrameworkVersion) == 'v4.5.3' Or $(TargetFrameworkVersion) == 'v4.6' Or $(TargetFrameworkVersion) == 'v4.6.1')">
-      <PropertyGroup>
-        <__paket__xunit_runner_visualstudio_props>net20\xunit.runner.visualstudio</__paket__xunit_runner_visualstudio_props>
-      </PropertyGroup>
-    </When>
-    <When Condition="$(TargetFrameworkIdentifier) == 'WindowsPhoneApp'">
-      <PropertyGroup>
-        <__paket__xunit_runner_visualstudio_props>wpa81\xunit.runner.visualstudio</__paket__xunit_runner_visualstudio_props>
-        <__paket__xunit_runner_visualstudio_targets>wpa81\xunit.runner.visualstudio</__paket__xunit_runner_visualstudio_targets>
-      </PropertyGroup>
-    </When>
-    <When Condition="($(TargetFrameworkIdentifier) == 'Xamarin.Mac') Or ($(TargetFrameworkProfile) == 'Profile7') Or ($(TargetFrameworkProfile) == 'Profile31') Or ($(TargetFrameworkProfile) == 'Profile32') Or ($(TargetFrameworkProfile) == 'Profile44') Or ($(TargetFrameworkProfile) == 'Profile49') Or ($(TargetFrameworkProfile) == 'Profile78') Or ($(TargetFrameworkProfile) == 'Profile84') Or ($(TargetFrameworkProfile) == 'Profile111') Or ($(TargetFrameworkProfile) == 'Profile151') Or ($(TargetFrameworkProfile) == 'Profile157') Or ($(TargetFrameworkProfile) == 'Profile259')">
-      <PropertyGroup>
-        <__paket__xunit_runner_visualstudio_props>portable-net45+win8+wp8+wpa81\xunit.runner.visualstudio</__paket__xunit_runner_visualstudio_props>
-      </PropertyGroup>
-    </When>
-  </Choose>
-  <Import Project="..\packages\xunit.runner.visualstudio.2.1.0\build\$(__paket__xunit_runner_visualstudio_props).props" Condition="Exists('..\packages\xunit.runner.visualstudio.2.1.0\build\$(__paket__xunit_runner_visualstudio_props).props')" Label="Paket" />
-  <Import Project="..\packages\xunit.core\build\$(__paket__xunit_core_props).props" Condition="Exists('..\packages\xunit.core\build\$(__paket__xunit_core_props).props')" Label="Paket" />
->>>>>>> 3dd8de0d
-  <Import Project="..\packages\xunit.runner.visualstudio.2.1.0\build\$(__paket__xunit_runner_visualstudio_targets).targets" Condition="Exists('..\packages\xunit.runner.visualstudio.2.1.0\build\$(__paket__xunit_runner_visualstudio_targets).targets')" Label="Paket" />
   <ItemGroup>
     <Compile Include="Utilities.fs" />
     <Compile Include="TableStorage\DataModificationTests.fs" />
@@ -519,10 +126,369 @@
       <Project>{8602c079-a1cf-445b-92c8-bfeb74d7186a}</Project>
       <Private>True</Private>
     </ProjectReference>
+  </ItemGroup>
+  <Choose>
+    <When Condition="$(TargetFrameworkIdentifier) == '.NETFramework' And ($(TargetFrameworkVersion) == 'v4.5' Or $(TargetFrameworkVersion) == 'v4.5.1' Or $(TargetFrameworkVersion) == 'v4.5.2' Or $(TargetFrameworkVersion) == 'v4.5.3' Or $(TargetFrameworkVersion) == 'v4.6' Or $(TargetFrameworkVersion) == 'v4.6.1' Or $(TargetFrameworkVersion) == 'v4.6.2')">
+      <ItemGroup>
+        <Reference Include="FsUnit.Xunit">
+          <HintPath>..\packages\FsUnit.xUnit\lib\net45\FsUnit.Xunit.dll</HintPath>
+          <Private>True</Private>
+          <Paket>True</Paket>
+        </Reference>
+        <Reference Include="NHamcrest">
+          <HintPath>..\packages\FsUnit.xUnit\lib\net45\NHamcrest.dll</HintPath>
+          <Private>True</Private>
+          <Paket>True</Paket>
+        </Reference>
+      </ItemGroup>
+    </When>
+  </Choose>
+  <Choose>
+    <When Condition="$(TargetFrameworkIdentifier) == '.NETFramework' And ($(TargetFrameworkVersion) == 'v4.0' Or $(TargetFrameworkVersion) == 'v4.5' Or $(TargetFrameworkVersion) == 'v4.5.1' Or $(TargetFrameworkVersion) == 'v4.5.2' Or $(TargetFrameworkVersion) == 'v4.5.3' Or $(TargetFrameworkVersion) == 'v4.6' Or $(TargetFrameworkVersion) == 'v4.6.1' Or $(TargetFrameworkVersion) == 'v4.6.2')">
+      <ItemGroup>
+        <Reference Include="Microsoft.Data.Edm">
+          <HintPath>..\packages\Microsoft.Data.Edm\lib\net40\Microsoft.Data.Edm.dll</HintPath>
+          <Private>True</Private>
+          <Paket>True</Paket>
+        </Reference>
+      </ItemGroup>
+    </When>
+    <When Condition="$(TargetFrameworkIdentifier) == 'Silverlight' And ($(TargetFrameworkVersion) == 'v4.0' Or $(TargetFrameworkVersion) == 'v5.0')">
+      <ItemGroup>
+        <Reference Include="Microsoft.Data.Edm">
+          <HintPath>..\packages\Microsoft.Data.Edm\lib\sl4\Microsoft.Data.Edm.dll</HintPath>
+          <Private>True</Private>
+          <Paket>True</Paket>
+        </Reference>
+      </ItemGroup>
+    </When>
+    <When Condition="($(TargetFrameworkIdentifier) == 'WindowsPhoneApp') Or ($(TargetFrameworkIdentifier) == '.NETCore') Or ($(TargetFrameworkIdentifier) == 'WindowsPhone' And ($(TargetFrameworkVersion) == 'v8.0' Or $(TargetFrameworkVersion) == 'v8.1')) Or ($(TargetFrameworkIdentifier) == 'MonoAndroid') Or ($(TargetFrameworkIdentifier) == 'MonoTouch') Or ($(TargetFrameworkIdentifier) == 'Xamarin.iOS') Or ($(TargetFrameworkIdentifier) == 'Xamarin.Mac') Or ($(TargetFrameworkProfile) == 'Profile7') Or ($(TargetFrameworkProfile) == 'Profile31') Or ($(TargetFrameworkProfile) == 'Profile32') Or ($(TargetFrameworkProfile) == 'Profile44') Or ($(TargetFrameworkProfile) == 'Profile49') Or ($(TargetFrameworkProfile) == 'Profile78') Or ($(TargetFrameworkProfile) == 'Profile84') Or ($(TargetFrameworkProfile) == 'Profile111') Or ($(TargetFrameworkProfile) == 'Profile151') Or ($(TargetFrameworkProfile) == 'Profile157') Or ($(TargetFrameworkProfile) == 'Profile259')">
+      <ItemGroup>
+        <Reference Include="Microsoft.Data.Edm">
+          <HintPath>..\packages\Microsoft.Data.Edm\lib\portable-net45+wp8+win8+wpa\Microsoft.Data.Edm.dll</HintPath>
+          <Private>True</Private>
+          <Paket>True</Paket>
+        </Reference>
+      </ItemGroup>
+    </When>
+    <When Condition="($(TargetFrameworkProfile) == 'Profile5') Or ($(TargetFrameworkProfile) == 'Profile6') Or ($(TargetFrameworkProfile) == 'Profile14') Or ($(TargetFrameworkProfile) == 'Profile19') Or ($(TargetFrameworkProfile) == 'Profile24') Or ($(TargetFrameworkProfile) == 'Profile37') Or ($(TargetFrameworkProfile) == 'Profile42') Or ($(TargetFrameworkProfile) == 'Profile47') Or ($(TargetFrameworkProfile) == 'Profile92') Or ($(TargetFrameworkProfile) == 'Profile102') Or ($(TargetFrameworkProfile) == 'Profile136') Or ($(TargetFrameworkProfile) == 'Profile147') Or ($(TargetFrameworkProfile) == 'Profile158') Or ($(TargetFrameworkProfile) == 'Profile225') Or ($(TargetFrameworkProfile) == 'Profile240') Or ($(TargetFrameworkProfile) == 'Profile255') Or ($(TargetFrameworkProfile) == 'Profile328') Or ($(TargetFrameworkProfile) == 'Profile336') Or ($(TargetFrameworkProfile) == 'Profile344')">
+      <ItemGroup>
+        <Reference Include="Microsoft.Data.Edm">
+          <HintPath>..\packages\Microsoft.Data.Edm\lib\portable-net40+sl5+wp8+win8+wpa\Microsoft.Data.Edm.dll</HintPath>
+          <Private>True</Private>
+          <Paket>True</Paket>
+        </Reference>
+      </ItemGroup>
+    </When>
+  </Choose>
+  <Choose>
+    <When Condition="$(TargetFrameworkIdentifier) == '.NETFramework' And ($(TargetFrameworkVersion) == 'v4.0' Or $(TargetFrameworkVersion) == 'v4.5' Or $(TargetFrameworkVersion) == 'v4.5.1' Or $(TargetFrameworkVersion) == 'v4.5.2' Or $(TargetFrameworkVersion) == 'v4.5.3' Or $(TargetFrameworkVersion) == 'v4.6' Or $(TargetFrameworkVersion) == 'v4.6.1' Or $(TargetFrameworkVersion) == 'v4.6.2')">
+      <ItemGroup>
+        <Reference Include="Microsoft.Data.OData">
+          <HintPath>..\packages\Microsoft.Data.OData\lib\net40\Microsoft.Data.OData.dll</HintPath>
+          <Private>True</Private>
+          <Paket>True</Paket>
+        </Reference>
+      </ItemGroup>
+    </When>
+    <When Condition="$(TargetFrameworkIdentifier) == 'Silverlight' And ($(TargetFrameworkVersion) == 'v4.0' Or $(TargetFrameworkVersion) == 'v5.0')">
+      <ItemGroup>
+        <Reference Include="Microsoft.Data.OData">
+          <HintPath>..\packages\Microsoft.Data.OData\lib\sl4\Microsoft.Data.OData.dll</HintPath>
+          <Private>True</Private>
+          <Paket>True</Paket>
+        </Reference>
+      </ItemGroup>
+    </When>
+    <When Condition="($(TargetFrameworkIdentifier) == 'WindowsPhoneApp') Or ($(TargetFrameworkIdentifier) == '.NETCore') Or ($(TargetFrameworkIdentifier) == 'WindowsPhone' And ($(TargetFrameworkVersion) == 'v8.0' Or $(TargetFrameworkVersion) == 'v8.1')) Or ($(TargetFrameworkIdentifier) == 'MonoAndroid') Or ($(TargetFrameworkIdentifier) == 'MonoTouch') Or ($(TargetFrameworkIdentifier) == 'Xamarin.iOS') Or ($(TargetFrameworkIdentifier) == 'Xamarin.Mac') Or ($(TargetFrameworkProfile) == 'Profile7') Or ($(TargetFrameworkProfile) == 'Profile31') Or ($(TargetFrameworkProfile) == 'Profile32') Or ($(TargetFrameworkProfile) == 'Profile44') Or ($(TargetFrameworkProfile) == 'Profile49') Or ($(TargetFrameworkProfile) == 'Profile78') Or ($(TargetFrameworkProfile) == 'Profile84') Or ($(TargetFrameworkProfile) == 'Profile111') Or ($(TargetFrameworkProfile) == 'Profile151') Or ($(TargetFrameworkProfile) == 'Profile157') Or ($(TargetFrameworkProfile) == 'Profile259')">
+      <ItemGroup>
+        <Reference Include="Microsoft.Data.OData">
+          <HintPath>..\packages\Microsoft.Data.OData\lib\portable-net45+wp8+win8+wpa\Microsoft.Data.OData.dll</HintPath>
+          <Private>True</Private>
+          <Paket>True</Paket>
+        </Reference>
+      </ItemGroup>
+    </When>
+    <When Condition="($(TargetFrameworkProfile) == 'Profile5') Or ($(TargetFrameworkProfile) == 'Profile6') Or ($(TargetFrameworkProfile) == 'Profile14') Or ($(TargetFrameworkProfile) == 'Profile19') Or ($(TargetFrameworkProfile) == 'Profile24') Or ($(TargetFrameworkProfile) == 'Profile37') Or ($(TargetFrameworkProfile) == 'Profile42') Or ($(TargetFrameworkProfile) == 'Profile47') Or ($(TargetFrameworkProfile) == 'Profile92') Or ($(TargetFrameworkProfile) == 'Profile102') Or ($(TargetFrameworkProfile) == 'Profile136') Or ($(TargetFrameworkProfile) == 'Profile147') Or ($(TargetFrameworkProfile) == 'Profile158') Or ($(TargetFrameworkProfile) == 'Profile225') Or ($(TargetFrameworkProfile) == 'Profile240') Or ($(TargetFrameworkProfile) == 'Profile255') Or ($(TargetFrameworkProfile) == 'Profile328') Or ($(TargetFrameworkProfile) == 'Profile336') Or ($(TargetFrameworkProfile) == 'Profile344')">
+      <ItemGroup>
+        <Reference Include="Microsoft.Data.OData">
+          <HintPath>..\packages\Microsoft.Data.OData\lib\portable-net40+sl5+wp8+win8+wpa\Microsoft.Data.OData.dll</HintPath>
+          <Private>True</Private>
+          <Paket>True</Paket>
+        </Reference>
+      </ItemGroup>
+    </When>
+  </Choose>
+  <Choose>
+    <When Condition="$(TargetFrameworkIdentifier) == '.NETFramework' And ($(TargetFrameworkVersion) == 'v4.0' Or $(TargetFrameworkVersion) == 'v4.5' Or $(TargetFrameworkVersion) == 'v4.5.1' Or $(TargetFrameworkVersion) == 'v4.5.2' Or $(TargetFrameworkVersion) == 'v4.5.3' Or $(TargetFrameworkVersion) == 'v4.6' Or $(TargetFrameworkVersion) == 'v4.6.1' Or $(TargetFrameworkVersion) == 'v4.6.2')">
+      <ItemGroup>
+        <Reference Include="Microsoft.Data.Services.Client">
+          <HintPath>..\packages\Microsoft.Data.Services.Client\lib\net40\Microsoft.Data.Services.Client.dll</HintPath>
+          <Private>True</Private>
+          <Paket>True</Paket>
+        </Reference>
+      </ItemGroup>
+    </When>
+    <When Condition="$(TargetFrameworkIdentifier) == 'Silverlight' And ($(TargetFrameworkVersion) == 'v4.0' Or $(TargetFrameworkVersion) == 'v5.0')">
+      <ItemGroup>
+        <Reference Include="Microsoft.Data.Services.Client">
+          <HintPath>..\packages\Microsoft.Data.Services.Client\lib\sl4\Microsoft.Data.Services.Client.dll</HintPath>
+          <Private>True</Private>
+          <Paket>True</Paket>
+        </Reference>
+        <Reference Include="System.Windows">
+          <Paket>True</Paket>
+        </Reference>
+      </ItemGroup>
+    </When>
+    <When Condition="($(TargetFrameworkIdentifier) == 'WindowsPhoneApp') Or ($(TargetFrameworkIdentifier) == '.NETCore') Or ($(TargetFrameworkIdentifier) == 'WindowsPhone' And ($(TargetFrameworkVersion) == 'v8.0' Or $(TargetFrameworkVersion) == 'v8.1')) Or ($(TargetFrameworkIdentifier) == 'MonoAndroid') Or ($(TargetFrameworkIdentifier) == 'MonoTouch') Or ($(TargetFrameworkIdentifier) == 'Xamarin.iOS') Or ($(TargetFrameworkIdentifier) == 'Xamarin.Mac') Or ($(TargetFrameworkProfile) == 'Profile7') Or ($(TargetFrameworkProfile) == 'Profile31') Or ($(TargetFrameworkProfile) == 'Profile32') Or ($(TargetFrameworkProfile) == 'Profile44') Or ($(TargetFrameworkProfile) == 'Profile49') Or ($(TargetFrameworkProfile) == 'Profile78') Or ($(TargetFrameworkProfile) == 'Profile84') Or ($(TargetFrameworkProfile) == 'Profile111') Or ($(TargetFrameworkProfile) == 'Profile151') Or ($(TargetFrameworkProfile) == 'Profile157') Or ($(TargetFrameworkProfile) == 'Profile259')">
+      <ItemGroup>
+        <Reference Include="Microsoft.Data.Services.Client">
+          <HintPath>..\packages\Microsoft.Data.Services.Client\lib\portable-net45+wp8+win8+wpa\Microsoft.Data.Services.Client.dll</HintPath>
+          <Private>True</Private>
+          <Paket>True</Paket>
+        </Reference>
+      </ItemGroup>
+    </When>
+  </Choose>
+  <Choose>
+    <When Condition="$(TargetFrameworkIdentifier) == '.NETFramework' And ($(TargetFrameworkVersion) == 'v4.0' Or $(TargetFrameworkVersion) == 'v4.5' Or $(TargetFrameworkVersion) == 'v4.5.1' Or $(TargetFrameworkVersion) == 'v4.5.2' Or $(TargetFrameworkVersion) == 'v4.5.3' Or $(TargetFrameworkVersion) == 'v4.6' Or $(TargetFrameworkVersion) == 'v4.6.1' Or $(TargetFrameworkVersion) == 'v4.6.2')">
+      <ItemGroup>
+        <Reference Include="Microsoft.WindowsAzure.Configuration">
+          <HintPath>..\packages\Microsoft.WindowsAzure.ConfigurationManager\lib\net40\Microsoft.WindowsAzure.Configuration.dll</HintPath>
+          <Private>True</Private>
+          <Paket>True</Paket>
+        </Reference>
+      </ItemGroup>
+    </When>
+  </Choose>
+  <Choose>
+    <When Condition="$(TargetFrameworkIdentifier) == '.NETFramework' And $(TargetFrameworkVersion) == 'v3.5'">
+      <ItemGroup>
+        <Reference Include="Newtonsoft.Json">
+          <HintPath>..\packages\Newtonsoft.Json\lib\net35\Newtonsoft.Json.dll</HintPath>
+          <Private>True</Private>
+          <Paket>True</Paket>
+        </Reference>
+      </ItemGroup>
+    </When>
+    <When Condition="$(TargetFrameworkIdentifier) == '.NETFramework' And ($(TargetFrameworkVersion) == 'v2.0' Or $(TargetFrameworkVersion) == 'v3.0')">
+      <ItemGroup>
+        <Reference Include="Newtonsoft.Json">
+          <HintPath>..\packages\Newtonsoft.Json\lib\net20\Newtonsoft.Json.dll</HintPath>
+          <Private>True</Private>
+          <Paket>True</Paket>
+        </Reference>
+      </ItemGroup>
+    </When>
+    <When Condition="$(TargetFrameworkIdentifier) == '.NETFramework' And ($(TargetFrameworkVersion) == 'v4.0')">
+      <ItemGroup>
+        <Reference Include="Newtonsoft.Json">
+          <HintPath>..\packages\Newtonsoft.Json\lib\net40\Newtonsoft.Json.dll</HintPath>
+          <Private>True</Private>
+          <Paket>True</Paket>
+        </Reference>
+      </ItemGroup>
+    </When>
+    <When Condition="$(TargetFrameworkIdentifier) == '.NETFramework' And ($(TargetFrameworkVersion) == 'v4.5' Or $(TargetFrameworkVersion) == 'v4.5.1' Or $(TargetFrameworkVersion) == 'v4.5.2' Or $(TargetFrameworkVersion) == 'v4.5.3' Or $(TargetFrameworkVersion) == 'v4.6' Or $(TargetFrameworkVersion) == 'v4.6.1' Or $(TargetFrameworkVersion) == 'v4.6.2')">
+      <ItemGroup>
+        <Reference Include="Newtonsoft.Json">
+          <HintPath>..\packages\Newtonsoft.Json\lib\net45\Newtonsoft.Json.dll</HintPath>
+          <Private>True</Private>
+          <Paket>True</Paket>
+        </Reference>
+      </ItemGroup>
+    </When>
+    <When Condition="($(TargetFrameworkIdentifier) == 'MonoAndroid') Or ($(TargetFrameworkIdentifier) == 'MonoTouch') Or ($(TargetFrameworkIdentifier) == 'Xamarin.iOS') Or ($(TargetFrameworkIdentifier) == 'Xamarin.Mac') Or ($(TargetFrameworkProfile) == 'Profile7') Or ($(TargetFrameworkProfile) == 'Profile44') Or ($(TargetFrameworkProfile) == 'Profile49') Or ($(TargetFrameworkProfile) == 'Profile78') Or ($(TargetFrameworkProfile) == 'Profile111') Or ($(TargetFrameworkProfile) == 'Profile151') Or ($(TargetFrameworkProfile) == 'Profile259')">
+      <ItemGroup>
+        <Reference Include="Newtonsoft.Json">
+          <HintPath>..\packages\Newtonsoft.Json\lib\portable-net45+wp80+win8+wpa81+dnxcore50\Newtonsoft.Json.dll</HintPath>
+          <Private>True</Private>
+          <Paket>True</Paket>
+        </Reference>
+      </ItemGroup>
+    </When>
+    <When Condition="($(TargetFrameworkIdentifier) == 'WindowsPhoneApp') Or ($(TargetFrameworkIdentifier) == '.NETCore') Or ($(TargetFrameworkIdentifier) == 'Silverlight' And $(TargetFrameworkVersion) == 'v5.0') Or ($(TargetFrameworkIdentifier) == 'WindowsPhone' And ($(TargetFrameworkVersion) == 'v8.0' Or $(TargetFrameworkVersion) == 'v8.1')) Or ($(TargetFrameworkProfile) == 'Profile5') Or ($(TargetFrameworkProfile) == 'Profile6') Or ($(TargetFrameworkProfile) == 'Profile14') Or ($(TargetFrameworkProfile) == 'Profile19') Or ($(TargetFrameworkProfile) == 'Profile24') Or ($(TargetFrameworkProfile) == 'Profile31') Or ($(TargetFrameworkProfile) == 'Profile32') Or ($(TargetFrameworkProfile) == 'Profile37') Or ($(TargetFrameworkProfile) == 'Profile42') Or ($(TargetFrameworkProfile) == 'Profile47') Or ($(TargetFrameworkProfile) == 'Profile84') Or ($(TargetFrameworkProfile) == 'Profile92') Or ($(TargetFrameworkProfile) == 'Profile102') Or ($(TargetFrameworkProfile) == 'Profile136') Or ($(TargetFrameworkProfile) == 'Profile147') Or ($(TargetFrameworkProfile) == 'Profile157') Or ($(TargetFrameworkProfile) == 'Profile158') Or ($(TargetFrameworkProfile) == 'Profile225') Or ($(TargetFrameworkProfile) == 'Profile240') Or ($(TargetFrameworkProfile) == 'Profile255') Or ($(TargetFrameworkProfile) == 'Profile328') Or ($(TargetFrameworkProfile) == 'Profile336') Or ($(TargetFrameworkProfile) == 'Profile344')">
+      <ItemGroup>
+        <Reference Include="Newtonsoft.Json">
+          <HintPath>..\packages\Newtonsoft.Json\lib\portable-net40+sl5+wp80+win8+wpa81\Newtonsoft.Json.dll</HintPath>
+          <Private>True</Private>
+          <Paket>True</Paket>
+        </Reference>
+      </ItemGroup>
+    </When>
+  </Choose>
+  <Choose>
+    <When Condition="$(TargetFrameworkIdentifier) == '.NETFramework' And ($(TargetFrameworkVersion) == 'v4.0' Or $(TargetFrameworkVersion) == 'v4.5' Or $(TargetFrameworkVersion) == 'v4.5.1' Or $(TargetFrameworkVersion) == 'v4.5.2' Or $(TargetFrameworkVersion) == 'v4.5.3' Or $(TargetFrameworkVersion) == 'v4.6' Or $(TargetFrameworkVersion) == 'v4.6.1' Or $(TargetFrameworkVersion) == 'v4.6.2')">
+      <ItemGroup>
+        <Reference Include="System.Spatial">
+          <HintPath>..\packages\System.Spatial\lib\net40\System.Spatial.dll</HintPath>
+          <Private>True</Private>
+          <Paket>True</Paket>
+        </Reference>
+      </ItemGroup>
+    </When>
+    <When Condition="$(TargetFrameworkIdentifier) == 'Silverlight' And ($(TargetFrameworkVersion) == 'v4.0' Or $(TargetFrameworkVersion) == 'v5.0')">
+      <ItemGroup>
+        <Reference Include="System.Spatial">
+          <HintPath>..\packages\System.Spatial\lib\sl4\System.Spatial.dll</HintPath>
+          <Private>True</Private>
+          <Paket>True</Paket>
+        </Reference>
+      </ItemGroup>
+    </When>
+    <When Condition="($(TargetFrameworkIdentifier) == 'WindowsPhoneApp') Or ($(TargetFrameworkIdentifier) == '.NETCore') Or ($(TargetFrameworkIdentifier) == 'WindowsPhone' And ($(TargetFrameworkVersion) == 'v8.0' Or $(TargetFrameworkVersion) == 'v8.1')) Or ($(TargetFrameworkIdentifier) == 'MonoAndroid') Or ($(TargetFrameworkIdentifier) == 'MonoTouch') Or ($(TargetFrameworkIdentifier) == 'Xamarin.iOS') Or ($(TargetFrameworkIdentifier) == 'Xamarin.Mac') Or ($(TargetFrameworkProfile) == 'Profile7') Or ($(TargetFrameworkProfile) == 'Profile31') Or ($(TargetFrameworkProfile) == 'Profile32') Or ($(TargetFrameworkProfile) == 'Profile44') Or ($(TargetFrameworkProfile) == 'Profile49') Or ($(TargetFrameworkProfile) == 'Profile78') Or ($(TargetFrameworkProfile) == 'Profile84') Or ($(TargetFrameworkProfile) == 'Profile111') Or ($(TargetFrameworkProfile) == 'Profile151') Or ($(TargetFrameworkProfile) == 'Profile157') Or ($(TargetFrameworkProfile) == 'Profile259')">
+      <ItemGroup>
+        <Reference Include="System.Spatial">
+          <HintPath>..\packages\System.Spatial\lib\portable-net45+wp8+win8+wpa\System.Spatial.dll</HintPath>
+          <Private>True</Private>
+          <Paket>True</Paket>
+        </Reference>
+      </ItemGroup>
+    </When>
+    <When Condition="($(TargetFrameworkProfile) == 'Profile5') Or ($(TargetFrameworkProfile) == 'Profile6') Or ($(TargetFrameworkProfile) == 'Profile14') Or ($(TargetFrameworkProfile) == 'Profile19') Or ($(TargetFrameworkProfile) == 'Profile24') Or ($(TargetFrameworkProfile) == 'Profile37') Or ($(TargetFrameworkProfile) == 'Profile42') Or ($(TargetFrameworkProfile) == 'Profile47') Or ($(TargetFrameworkProfile) == 'Profile92') Or ($(TargetFrameworkProfile) == 'Profile102') Or ($(TargetFrameworkProfile) == 'Profile136') Or ($(TargetFrameworkProfile) == 'Profile147') Or ($(TargetFrameworkProfile) == 'Profile158') Or ($(TargetFrameworkProfile) == 'Profile225') Or ($(TargetFrameworkProfile) == 'Profile240') Or ($(TargetFrameworkProfile) == 'Profile255') Or ($(TargetFrameworkProfile) == 'Profile328') Or ($(TargetFrameworkProfile) == 'Profile336') Or ($(TargetFrameworkProfile) == 'Profile344')">
+      <ItemGroup>
+        <Reference Include="System.Spatial">
+          <HintPath>..\packages\System.Spatial\lib\portable-net40+sl5+wp8+win8+wpa\System.Spatial.dll</HintPath>
+          <Private>True</Private>
+          <Paket>True</Paket>
+        </Reference>
+      </ItemGroup>
+    </When>
+  </Choose>
+  <Choose>
+    <When Condition="$(TargetFrameworkIdentifier) == '.NETFramework' And ($(TargetFrameworkVersion) == 'v4.0' Or $(TargetFrameworkVersion) == 'v4.5' Or $(TargetFrameworkVersion) == 'v4.5.1' Or $(TargetFrameworkVersion) == 'v4.5.2' Or $(TargetFrameworkVersion) == 'v4.5.3' Or $(TargetFrameworkVersion) == 'v4.6' Or $(TargetFrameworkVersion) == 'v4.6.1' Or $(TargetFrameworkVersion) == 'v4.6.2')">
+      <ItemGroup>
+        <Reference Include="Microsoft.WindowsAzure.Storage">
+          <HintPath>..\packages\WindowsAzure.Storage\lib\net40\Microsoft.WindowsAzure.Storage.dll</HintPath>
+          <Private>True</Private>
+          <Paket>True</Paket>
+        </Reference>
+      </ItemGroup>
+    </When>
+  </Choose>
+  <Choose>
+    <When Condition="$(TargetFrameworkIdentifier) == '.NETFramework' And ($(TargetFrameworkVersion) == 'v4.5' Or $(TargetFrameworkVersion) == 'v4.5.1' Or $(TargetFrameworkVersion) == 'v4.5.2' Or $(TargetFrameworkVersion) == 'v4.5.3' Or $(TargetFrameworkVersion) == 'v4.6' Or $(TargetFrameworkVersion) == 'v4.6.1' Or $(TargetFrameworkVersion) == 'v4.6.2')">
+      <ItemGroup>
+        <Reference Include="xunit.abstractions">
+          <HintPath>..\packages\xunit.abstractions\lib\net35\xunit.abstractions.dll</HintPath>
+          <Private>True</Private>
+          <Paket>True</Paket>
+        </Reference>
+      </ItemGroup>
+    </When>
+    <When Condition="($(TargetFrameworkIdentifier) == 'WindowsPhoneApp') Or ($(TargetFrameworkIdentifier) == '.NETCore' And $(TargetFrameworkVersion) == 'v4.5') Or ($(TargetFrameworkIdentifier) == 'WindowsPhone' And $(TargetFrameworkVersion) == 'v8.0') Or ($(TargetFrameworkIdentifier) == 'MonoAndroid') Or ($(TargetFrameworkIdentifier) == 'MonoTouch') Or ($(TargetFrameworkIdentifier) == 'Xamarin.iOS') Or ($(TargetFrameworkProfile) == 'Profile7') Or ($(TargetFrameworkProfile) == 'Profile31') Or ($(TargetFrameworkProfile) == 'Profile32') Or ($(TargetFrameworkProfile) == 'Profile44') Or ($(TargetFrameworkProfile) == 'Profile49') Or ($(TargetFrameworkProfile) == 'Profile78') Or ($(TargetFrameworkProfile) == 'Profile84') Or ($(TargetFrameworkProfile) == 'Profile111') Or ($(TargetFrameworkProfile) == 'Profile151') Or ($(TargetFrameworkProfile) == 'Profile157') Or ($(TargetFrameworkProfile) == 'Profile259')">
+      <ItemGroup>
+        <Reference Include="xunit.abstractions">
+          <HintPath>..\packages\xunit.abstractions\lib\portable-net45+win+wpa81+wp80+monotouch+monoandroid+Xamarin.iOS\xunit.abstractions.dll</HintPath>
+          <Private>True</Private>
+          <Paket>True</Paket>
+        </Reference>
+      </ItemGroup>
+    </When>
+  </Choose>
+  <Choose>
+    <When Condition="($(TargetFrameworkIdentifier) == 'WindowsPhoneApp') Or ($(TargetFrameworkIdentifier) == '.NETCore') Or ($(TargetFrameworkIdentifier) == '.NETFramework' And ($(TargetFrameworkVersion) == 'v4.5' Or $(TargetFrameworkVersion) == 'v4.5.1' Or $(TargetFrameworkVersion) == 'v4.5.2' Or $(TargetFrameworkVersion) == 'v4.5.3' Or $(TargetFrameworkVersion) == 'v4.6' Or $(TargetFrameworkVersion) == 'v4.6.1' Or $(TargetFrameworkVersion) == 'v4.6.2')) Or ($(TargetFrameworkIdentifier) == 'WindowsPhone' And ($(TargetFrameworkVersion) == 'v8.0' Or $(TargetFrameworkVersion) == 'v8.1')) Or ($(TargetFrameworkIdentifier) == 'MonoAndroid') Or ($(TargetFrameworkIdentifier) == 'MonoTouch') Or ($(TargetFrameworkIdentifier) == 'Xamarin.iOS') Or ($(TargetFrameworkIdentifier) == 'Xamarin.Mac') Or ($(TargetFrameworkProfile) == 'Profile7') Or ($(TargetFrameworkProfile) == 'Profile31') Or ($(TargetFrameworkProfile) == 'Profile32') Or ($(TargetFrameworkProfile) == 'Profile44') Or ($(TargetFrameworkProfile) == 'Profile49') Or ($(TargetFrameworkProfile) == 'Profile78') Or ($(TargetFrameworkProfile) == 'Profile84') Or ($(TargetFrameworkProfile) == 'Profile111') Or ($(TargetFrameworkProfile) == 'Profile151') Or ($(TargetFrameworkProfile) == 'Profile157') Or ($(TargetFrameworkProfile) == 'Profile259')">
+      <ItemGroup>
+        <Reference Include="xunit.assert">
+          <HintPath>..\packages\xunit.assert\lib\portable-net45+win8+wp8+wpa81\xunit.assert.dll</HintPath>
+          <Private>True</Private>
+          <Paket>True</Paket>
+        </Reference>
+      </ItemGroup>
+    </When>
+  </Choose>
+  <Choose>
+    <When Condition="($(TargetFrameworkIdentifier) == 'WindowsPhoneApp') Or ($(TargetFrameworkIdentifier) == '.NETFramework' And ($(TargetFrameworkVersion) == 'v4.5' Or $(TargetFrameworkVersion) == 'v4.5.1' Or $(TargetFrameworkVersion) == 'v4.5.2' Or $(TargetFrameworkVersion) == 'v4.5.3' Or $(TargetFrameworkVersion) == 'v4.6' Or $(TargetFrameworkVersion) == 'v4.6.1' Or $(TargetFrameworkVersion) == 'v4.6.2')) Or ($(TargetFrameworkIdentifier) == '.NETCore' And $(TargetFrameworkVersion) == 'v4.5') Or ($(TargetFrameworkIdentifier) == 'WindowsPhone' And $(TargetFrameworkVersion) == 'v8.0') Or ($(TargetFrameworkIdentifier) == 'MonoAndroid') Or ($(TargetFrameworkIdentifier) == 'MonoTouch') Or ($(TargetFrameworkIdentifier) == 'Xamarin.iOS') Or ($(TargetFrameworkProfile) == 'Profile7') Or ($(TargetFrameworkProfile) == 'Profile31') Or ($(TargetFrameworkProfile) == 'Profile32') Or ($(TargetFrameworkProfile) == 'Profile44') Or ($(TargetFrameworkProfile) == 'Profile49') Or ($(TargetFrameworkProfile) == 'Profile78') Or ($(TargetFrameworkProfile) == 'Profile84') Or ($(TargetFrameworkProfile) == 'Profile111') Or ($(TargetFrameworkProfile) == 'Profile151') Or ($(TargetFrameworkProfile) == 'Profile157') Or ($(TargetFrameworkProfile) == 'Profile259')">
+      <ItemGroup>
+        <Reference Include="xunit.core">
+          <HintPath>..\packages\xunit.extensibility.core\lib\portable-net45+win8+wp8+wpa81\xunit.core.dll</HintPath>
+          <Private>True</Private>
+          <Paket>True</Paket>
+        </Reference>
+      </ItemGroup>
+    </When>
+  </Choose>
+  <Choose>
+    <When Condition="$(TargetFrameworkIdentifier) == '.NETCore' And $(TargetFrameworkVersion) == 'v4.5'">
+      <ItemGroup>
+        <Reference Include="xunit.execution.dotnet">
+          <HintPath>..\packages\xunit.extensibility.execution\lib\win8\xunit.execution.dotnet.dll</HintPath>
+          <Private>True</Private>
+          <Paket>True</Paket>
+        </Reference>
+      </ItemGroup>
+    </When>
+    <When Condition="$(TargetFrameworkIdentifier) == '.NETFramework' And ($(TargetFrameworkVersion) == 'v4.5' Or $(TargetFrameworkVersion) == 'v4.5.1' Or $(TargetFrameworkVersion) == 'v4.5.2' Or $(TargetFrameworkVersion) == 'v4.5.3' Or $(TargetFrameworkVersion) == 'v4.6' Or $(TargetFrameworkVersion) == 'v4.6.1' Or $(TargetFrameworkVersion) == 'v4.6.2')">
+      <ItemGroup>
+        <Reference Include="xunit.execution.desktop">
+          <HintPath>..\packages\xunit.extensibility.execution\lib\net45\xunit.execution.desktop.dll</HintPath>
+          <Private>True</Private>
+          <Paket>True</Paket>
+        </Reference>
+      </ItemGroup>
+    </When>
+    <When Condition="$(TargetFrameworkIdentifier) == 'MonoAndroid'">
+      <ItemGroup>
+        <Reference Include="xunit.execution.dotnet">
+          <HintPath>..\packages\xunit.extensibility.execution\lib\monoandroid\xunit.execution.dotnet.dll</HintPath>
+          <Private>True</Private>
+          <Paket>True</Paket>
+        </Reference>
+      </ItemGroup>
+    </When>
+    <When Condition="$(TargetFrameworkIdentifier) == 'MonoTouch'">
+      <ItemGroup>
+        <Reference Include="xunit.execution.dotnet">
+          <HintPath>..\packages\xunit.extensibility.execution\lib\monotouch\xunit.execution.dotnet.dll</HintPath>
+          <Private>True</Private>
+          <Paket>True</Paket>
+        </Reference>
+      </ItemGroup>
+    </When>
+    <When Condition="$(TargetFrameworkIdentifier) == 'WindowsPhone' And $(TargetFrameworkVersion) == 'v8.0'">
+      <ItemGroup>
+        <Reference Include="xunit.execution.dotnet">
+          <HintPath>..\packages\xunit.extensibility.execution\lib\wp8\xunit.execution.dotnet.dll</HintPath>
+          <Private>True</Private>
+          <Paket>True</Paket>
+        </Reference>
+      </ItemGroup>
+    </When>
+    <When Condition="$(TargetFrameworkIdentifier) == 'WindowsPhoneApp'">
+      <ItemGroup>
+        <Reference Include="xunit.execution.dotnet">
+          <HintPath>..\packages\xunit.extensibility.execution\lib\wpa81\xunit.execution.dotnet.dll</HintPath>
+          <Private>True</Private>
+          <Paket>True</Paket>
+        </Reference>
+      </ItemGroup>
+    </When>
+    <When Condition="$(TargetFrameworkIdentifier) == 'Xamarin.iOS'">
+      <ItemGroup>
+        <Reference Include="xunit.execution.dotnet">
+          <HintPath>..\packages\xunit.extensibility.execution\lib\xamarinios\xunit.execution.dotnet.dll</HintPath>
+          <Private>True</Private>
+          <Paket>True</Paket>
+        </Reference>
+      </ItemGroup>
+    </When>
+    <When Condition="($(TargetFrameworkProfile) == 'Profile7') Or ($(TargetFrameworkProfile) == 'Profile31') Or ($(TargetFrameworkProfile) == 'Profile32') Or ($(TargetFrameworkProfile) == 'Profile44') Or ($(TargetFrameworkProfile) == 'Profile49') Or ($(TargetFrameworkProfile) == 'Profile78') Or ($(TargetFrameworkProfile) == 'Profile84') Or ($(TargetFrameworkProfile) == 'Profile111') Or ($(TargetFrameworkProfile) == 'Profile151') Or ($(TargetFrameworkProfile) == 'Profile157') Or ($(TargetFrameworkProfile) == 'Profile259')">
+      <ItemGroup>
+        <Reference Include="xunit.execution.dotnet">
+          <HintPath>..\packages\xunit.extensibility.execution\lib\portable-net45+win8+wp8+wpa81\xunit.execution.dotnet.dll</HintPath>
+          <Private>True</Private>
+          <Paket>True</Paket>
+        </Reference>
+      </ItemGroup>
+    </When>
+  </Choose>
+  <ItemGroup>
     <Reference Include="xunit.extensions">
       <HintPath>..\packages\xunit.extensions\lib\xunit.extensions.dll</HintPath>
       <Private>True</Private>
       <Paket>True</Paket>
     </Reference>
   </ItemGroup>
+  <Import Project="..\packages\xunit.runner.visualstudio.2.1.0\build\$(__paket__xunit_runner_visualstudio_targets).targets" Condition="Exists('..\packages\xunit.runner.visualstudio.2.1.0\build\$(__paket__xunit_runner_visualstudio_targets).targets')" Label="Paket" />
 </Project>